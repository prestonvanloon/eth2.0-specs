--- conflicted
+++ resolved
@@ -27,15 +27,11 @@
 	rm -rf $(PY_SPEC_ALL_TARGETS)
 
 # "make gen_yaml_tests" to run generators
-<<<<<<< HEAD
-gen_yaml_tests: $(YAML_TEST_TARGETS)
-=======
-gen_yaml_tests: $(PY_SPEC_ALL_TARGETS) $(YAML_TEST_DIR) $(YAML_TEST_TARGETS)
+gen_yaml_tests: $(PY_SPEC_ALL_TARGETS) $(YAML_TEST_TARGETS)
 
 # installs the packages to run pyspec tests
 install_test:
 	cd $(PY_SPEC_DIR); python3 -m venv venv; . venv/bin/activate; pip3 install -r requirements.txt;
->>>>>>> 95cf6cb7
 
 test: $(PY_SPEC_ALL_TARGETS)
 	cd $(PY_SPEC_DIR); . venv/bin/activate; python -m pytest -m minimal_config .
@@ -69,7 +65,7 @@
 	echo "generator $(1) started"; \
 	mkdir -p $(YAML_TEST_DIR)$(1); \
 	cd $(GENERATOR_DIR)$(1); \
-	if test -d venv; then python3 -m venv venv; fi; \
+	if ! test -d venv; then python3 -m venv venv; fi; \
 	. venv/bin/activate; \
 	pip3 install -r requirements.txt; \
 	python3 main.py -o $(CURRENT_DIR)/$(YAML_TEST_DIR)$(1) -c $(CURRENT_DIR)/$(CONFIGS_DIR); \
