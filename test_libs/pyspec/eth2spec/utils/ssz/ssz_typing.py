--- conflicted
+++ resolved
@@ -1,19 +1,6 @@
-<<<<<<< HEAD
 from typing import Dict, Iterator
-from types import GeneratorType
-=======
 import copy
 from types import GeneratorType
-from typing import (
-    List,
-    Iterable,
-    TypeVar,
-    Type,
-    NewType,
-    Union,
-)
-from typing_inspect import get_origin
->>>>>>> 0031eaa9
 
 
 class DefaultingTypeMeta(type):
@@ -292,13 +279,6 @@
 class Elements(ParamsBase, metaclass=ElementsType):
     pass
 
-<<<<<<< HEAD
-=======
-    def __eq__(self, other):
-        if other == ():
-            return False
-        return _is_equal_bytes_n_type(self, other)
->>>>>>> 0031eaa9
 
 class BaseList(list, Elements):
 
