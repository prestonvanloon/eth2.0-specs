--- conflicted
+++ resolved
@@ -394,11 +394,8 @@
                     specs/phase1/shard-transition.md
                     specs/phase1/fork-choice.md
                     specs/phase1/phase1-fork.md
-<<<<<<< HEAD
+                    specs/phase1/shard-fork-choice.md
                     specs/phase1/validator.md
-=======
-                    specs/phase1/shard-fork-choice.md
->>>>>>> f279e302
                 """
             else:
                 raise Exception('no markdown files specified, and spec fork "%s" is unknown', self.spec_fork)
