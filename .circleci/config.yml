--- conflicted
+++ resolved
@@ -48,17 +48,6 @@
     description: "Restore the venv from cache for the deposit contract compiler"
     steps:
       - restore_cached_venv:
-<<<<<<< HEAD
-          venv_name: v11-deposit-contract
-          reqs_checksum: cache-{{ checksum "tests/core/pyspec/requirements.txt" }}-{{ checksum "deposit_contract/requirements-testing.txt" }}
-  save_deposit_contract_cached_venv:
-    description: Save a venv into a cache with deposit_contract keys"
-    steps:
-      - save_cached_venv:
-          venv_name: v11-deposit-contract
-          reqs_checksum: cache-{{ checksum "tests/core/pyspec/requirements.txt" }}-{{ checksum "deposit_contract/requirements-testing.txt" }}
-          venv_path: ./deposit_contract/venv
-=======
           venv_name: v15-deposit-contract-compiler
           reqs_checksum: cache-{{ checksum "deposit_contract/compiler/requirements.txt" }}
   save_deposit_contract_compiler_cached_venv:
@@ -81,7 +70,6 @@
           venv_name: v15-deposit-contract-tester
           reqs_checksum: cache-{{ checksum "tests/core/pyspec/requirements.txt" }}-{{ checksum "deposit_contract/tester/requirements.txt" }}
           venv_path: ./deposit_contract/tester/venv
->>>>>>> 88026a85
 jobs:
   checkout_specs:
     docker:
