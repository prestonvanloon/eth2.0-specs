--- conflicted
+++ resolved
@@ -22,12 +22,8 @@
 
 from eth2spec.test.context import (
     PHASE0, PHASE1,
-<<<<<<< HEAD
-    spec_state_test, with_all_phases, expect_assertion_error, always_bls, with_phases,
+    spec_state_test, with_all_phases, expect_assertion_error, always_bls, with_phases, dump_skipping_message,
     disable_process_reveal_deadlines,
-=======
-    spec_state_test, with_all_phases, expect_assertion_error, always_bls, with_phases, dump_skipping_message,
->>>>>>> 8de7f959
 )
 
 
