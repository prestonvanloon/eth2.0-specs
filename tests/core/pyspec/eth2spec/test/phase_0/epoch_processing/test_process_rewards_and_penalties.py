from eth2spec.test.context import (
<<<<<<< HEAD
    spec_state_test, spec_test,
    with_all_phases, with_phases, single_phase,
    misc_balances, with_custom_state, default_activation_threshold
=======
    spec_state_test, with_all_phases, spec_test,
    misc_balances, with_custom_state,
    low_single_balance, zero_activation_threshold,
    single_phase,
>>>>>>> d07aa003
)
from eth2spec.test.helpers.state import (
    next_epoch,
    next_slot,
)
from eth2spec.test.helpers.attestations import (
    add_attestations_to_state,
    get_valid_attestation,
)
from eth2spec.test.helpers.attester_slashings import get_indexed_attestation_participants
from eth2spec.test.phase_0.epoch_processing.run_epoch_process_base import run_epoch_processing_with


def run_process_rewards_and_penalties(spec, state):
    yield from run_epoch_processing_with(spec, state, 'process_rewards_and_penalties')


def prepare_state_with_full_attestations(spec, state):
    start_slot = state.slot
    start_epoch = spec.get_current_epoch(state)
    next_start_epoch = spec.compute_start_slot_at_epoch(start_epoch + 1)
    attestations = []
    for slot in range(spec.SLOTS_PER_EPOCH + spec.MIN_ATTESTATION_INCLUSION_DELAY):
        # create an attestation for each index in each slot in epoch
        if state.slot < next_start_epoch:
            for committee_index in range(spec.get_committee_count_at_slot(state, state.slot)):
                attestation = get_valid_attestation(spec, state, index=committee_index, signed=True)
                attestations.append(attestation)
        # fill each created slot in state after inclusion delay
        if state.slot >= start_slot + spec.MIN_ATTESTATION_INCLUSION_DELAY:
            inclusion_slot = state.slot - spec.MIN_ATTESTATION_INCLUSION_DELAY
            include_attestations = [att for att in attestations if att.data.slot == inclusion_slot]
            add_attestations_to_state(spec, state, include_attestations, state.slot)
        next_slot(spec, state)

    assert spec.compute_epoch_at_slot(state.slot) == start_epoch + 1
    assert len(state.previous_epoch_attestations) == len(attestations)

    return attestations


@with_phases(['phase0'])
@spec_state_test
def test_genesis_epoch_no_attestations_no_penalties(spec, state):
    pre_state = state.copy()

    assert spec.compute_epoch_at_slot(state.slot) == spec.GENESIS_EPOCH

    yield from run_process_rewards_and_penalties(spec, state)

    for index in range(len(pre_state.validators)):
        assert state.balances[index] == pre_state.balances[index]


@with_phases(['phase0'])
@spec_state_test
def test_genesis_epoch_full_attestations_no_rewards(spec, state):
    attestations = []
    for slot in range(spec.SLOTS_PER_EPOCH - 1):
        # create an attestation for each slot
        if slot < spec.SLOTS_PER_EPOCH:
            attestation = get_valid_attestation(spec, state, signed=True)
            attestations.append(attestation)
        # fill each created slot in state after inclusion delay
        if slot - spec.MIN_ATTESTATION_INCLUSION_DELAY >= 0:
            include_att = attestations[slot - spec.MIN_ATTESTATION_INCLUSION_DELAY]
            add_attestations_to_state(spec, state, [include_att], state.slot)
        next_slot(spec, state)

    # ensure has not cross the epoch boundary
    assert spec.compute_epoch_at_slot(state.slot) == spec.GENESIS_EPOCH

    pre_state = state.copy()

    yield from run_process_rewards_and_penalties(spec, state)

    for index in range(len(pre_state.validators)):
        assert state.balances[index] == pre_state.balances[index]


<<<<<<< HEAD
=======
def prepare_state_with_full_attestations(spec, state, empty=False):
    attestations = []
    for slot in range(spec.SLOTS_PER_EPOCH + spec.MIN_ATTESTATION_INCLUSION_DELAY):
        # create an attestation for each slot in epoch
        if slot < spec.SLOTS_PER_EPOCH:
            attestation = get_valid_attestation(spec, state, empty=empty, signed=True)
            attestations.append(attestation)
        # fill each created slot in state after inclusion delay
        if slot - spec.MIN_ATTESTATION_INCLUSION_DELAY >= 0:
            include_att = attestations[slot - spec.MIN_ATTESTATION_INCLUSION_DELAY]
            add_attestations_to_state(spec, state, [include_att], state.slot)
        next_slot(spec, state)

    assert spec.compute_epoch_at_slot(state.slot) == spec.GENESIS_EPOCH + 1
    assert len(state.previous_epoch_attestations) == spec.SLOTS_PER_EPOCH

    return attestations


>>>>>>> d07aa003
@with_all_phases
@spec_state_test
def test_full_attestations(spec, state):
    # Go to start of next epoch to ensure can have full participation
    next_epoch(spec, state)
    attestations = prepare_state_with_full_attestations(spec, state)

    pre_state = state.copy()

    yield from run_process_rewards_and_penalties(spec, state)

    attesting_indices = spec.get_unslashed_attesting_indices(state, attestations)
    assert len(attesting_indices) == len(pre_state.validators)
    for index in range(len(pre_state.validators)):
        if index in attesting_indices:
            assert state.balances[index] > pre_state.balances[index]
        else:
            assert state.balances[index] < pre_state.balances[index]


@with_all_phases
@spec_state_test
def test_full_attestations_random_incorrect_fields(spec, state):
    attestations = prepare_state_with_full_attestations(spec, state)
    for i, attestation in enumerate(state.previous_epoch_attestations):
        if i % 3 == 0:
            # Mess up some head votes
            attestation.data.beacon_block_root = b'\x56' * 32
        if i % 3 == 1:
            # Message up some target votes
            attestation.data.target.root = b'\x23' * 32
        if i % 3 == 2:
            # Keep some votes 100% correct
            pass

    yield from run_process_rewards_and_penalties(spec, state)

    attesting_indices = spec.get_unslashed_attesting_indices(state, attestations)
    assert len(attesting_indices) > 0
    # No balance checks, non-trivial base on group rewards
    # Mainly for consensus tests


@with_all_phases
@spec_test
@with_custom_state(balances_fn=misc_balances, threshold_fn=lambda spec: spec.MAX_EFFECTIVE_BALANCE // 2)
@single_phase
def test_full_attestations_misc_balances(spec, state):
    # Go to start of next epoch to ensure can have full participation
    next_epoch(spec, state)
    attestations = prepare_state_with_full_attestations(spec, state)

    pre_state = state.copy()

    yield from run_process_rewards_and_penalties(spec, state)

    attesting_indices = spec.get_unslashed_attesting_indices(state, attestations)
    assert len(attesting_indices) > 0
    assert len(attesting_indices) != len(pre_state.validators)
    assert any(v.effective_balance != spec.MAX_EFFECTIVE_BALANCE for v in state.validators)
    for index in range(len(pre_state.validators)):
        if index in attesting_indices:
            assert state.balances[index] > pre_state.balances[index]
        elif spec.is_active_validator(pre_state.validators[index], spec.compute_epoch_at_slot(state.slot)):
            assert state.balances[index] < pre_state.balances[index]
        else:
            assert state.balances[index] == pre_state.balances[index]
    # Check if base rewards are consistent with effective balance.
    brs = {}
    for index in attesting_indices:
        br = spec.get_base_reward(state, index)
        if br in brs:
            assert brs[br] == state.validators[index].effective_balance
        else:
            brs[br] = state.validators[index].effective_balance


@with_all_phases
@spec_test
@with_custom_state(balances_fn=low_single_balance, threshold_fn=zero_activation_threshold)
@single_phase
def test_full_attestations_one_validaor_one_gwei(spec, state):
    attestations = prepare_state_with_full_attestations(spec, state)

    yield from run_process_rewards_and_penalties(spec, state)

    # Few assertions. Mainly to check that this extreme case can run without exception
    attesting_indices = spec.get_unslashed_attesting_indices(state, attestations)
    assert len(attesting_indices) == 1


@with_all_phases
@spec_state_test
def test_no_attestations_all_penalties(spec, state):
    next_epoch(spec, state)
    pre_state = state.copy()

    assert spec.compute_epoch_at_slot(state.slot) == spec.GENESIS_EPOCH + 1

    yield from run_process_rewards_and_penalties(spec, state)

    for index in range(len(pre_state.validators)):
        assert state.balances[index] < pre_state.balances[index]


@with_all_phases
@spec_state_test
def test_empty_attestations(spec, state):
    attestations = prepare_state_with_full_attestations(spec, state, empty=True)

    pre_state = state.copy()

    yield from run_process_rewards_and_penalties(spec, state)

    attesting_indices = spec.get_unslashed_attesting_indices(state, attestations)
    assert len(attesting_indices) == 0

    for index in range(len(pre_state.validators)):
        assert state.balances[index] < pre_state.balances[index]


@with_all_phases
@spec_state_test
def test_duplicate_attestation(spec, state):
    """
    Although duplicate attestations can be included on-chain, they should only
    be rewarded for once.
    This test addresses this issue found at Interop
    https://github.com/djrtwo/interop-test-cases/tree/master/tests/prysm_16_duplicate_attestation_rewards
    """
    attestation = get_valid_attestation(spec, state, signed=True)

    indexed_attestation = spec.get_indexed_attestation(state, attestation)
    participants = get_indexed_attestation_participants(spec, indexed_attestation)

    assert len(participants) > 0

    single_state = state.copy()
    dup_state = state.copy()

    inclusion_slot = state.slot + spec.MIN_ATTESTATION_INCLUSION_DELAY
    add_attestations_to_state(spec, single_state, [attestation], inclusion_slot)
    add_attestations_to_state(spec, dup_state, [attestation, attestation], inclusion_slot)

    next_epoch(spec, single_state)
    next_epoch(spec, dup_state)

    # Run non-duplicate inclusion rewards for comparison. Do not yield test vectors
    for _ in run_process_rewards_and_penalties(spec, single_state):
        pass

    # Output duplicate inclusion to test vectors
    yield from run_process_rewards_and_penalties(spec, dup_state)

    for index in participants:
        assert state.balances[index] < single_state.balances[index]
        assert single_state.balances[index] == dup_state.balances[index]


@with_all_phases
@spec_state_test
# Case when some eligible attestations are slashed. Modifies attesting_balance and consequently rewards/penalties.
def test_attestations_some_slashed(spec, state):
    attestations = prepare_state_with_full_attestations(spec, state)
    attesting_indices_before_slashings = list(spec.get_unslashed_attesting_indices(state, attestations))

    # Slash maximum amount of validators allowed per epoch.
    for i in range(spec.MIN_PER_EPOCH_CHURN_LIMIT):
        spec.slash_validator(state, attesting_indices_before_slashings[i])

    assert spec.compute_epoch_at_slot(state.slot) == spec.GENESIS_EPOCH + 1
    assert len(state.previous_epoch_attestations) == len(attestations)

    pre_state = state.copy()

    yield from run_process_rewards_and_penalties(spec, state)

    attesting_indices = spec.get_unslashed_attesting_indices(state, attestations)
    assert len(attesting_indices) > 0
    assert len(attesting_indices_before_slashings) - len(attesting_indices) == spec.MIN_PER_EPOCH_CHURN_LIMIT
    for index in range(len(pre_state.validators)):
        if index in attesting_indices:
            # non-slashed attester should gain reward
            assert state.balances[index] > pre_state.balances[index]
        else:
            # Slashed non-proposer attester should have penalty
            assert state.balances[index] < pre_state.balances[index]<|MERGE_RESOLUTION|>--- conflicted
+++ resolved
@@ -1,14 +1,9 @@
 from eth2spec.test.context import (
-<<<<<<< HEAD
     spec_state_test, spec_test,
     with_all_phases, with_phases, single_phase,
-    misc_balances, with_custom_state, default_activation_threshold
-=======
-    spec_state_test, with_all_phases, spec_test,
-    misc_balances, with_custom_state,
-    low_single_balance, zero_activation_threshold,
-    single_phase,
->>>>>>> d07aa003
+    with_custom_state,
+    zero_activation_threshold,
+    misc_balances, low_single_balance,
 )
 from eth2spec.test.helpers.state import (
     next_epoch,
@@ -26,7 +21,7 @@
     yield from run_epoch_processing_with(spec, state, 'process_rewards_and_penalties')
 
 
-def prepare_state_with_full_attestations(spec, state):
+def prepare_state_with_full_attestations(spec, state, empty=False):
     start_slot = state.slot
     start_epoch = spec.get_current_epoch(state)
     next_start_epoch = spec.compute_start_slot_at_epoch(start_epoch + 1)
@@ -35,7 +30,7 @@
         # create an attestation for each index in each slot in epoch
         if state.slot < next_start_epoch:
             for committee_index in range(spec.get_committee_count_at_slot(state, state.slot)):
-                attestation = get_valid_attestation(spec, state, index=committee_index, signed=True)
+                attestation = get_valid_attestation(spec, state, index=committee_index, empty=empty, signed=True)
                 attestations.append(attestation)
         # fill each created slot in state after inclusion delay
         if state.slot >= start_slot + spec.MIN_ATTESTATION_INCLUSION_DELAY:
@@ -89,28 +84,6 @@
         assert state.balances[index] == pre_state.balances[index]
 
 
-<<<<<<< HEAD
-=======
-def prepare_state_with_full_attestations(spec, state, empty=False):
-    attestations = []
-    for slot in range(spec.SLOTS_PER_EPOCH + spec.MIN_ATTESTATION_INCLUSION_DELAY):
-        # create an attestation for each slot in epoch
-        if slot < spec.SLOTS_PER_EPOCH:
-            attestation = get_valid_attestation(spec, state, empty=empty, signed=True)
-            attestations.append(attestation)
-        # fill each created slot in state after inclusion delay
-        if slot - spec.MIN_ATTESTATION_INCLUSION_DELAY >= 0:
-            include_att = attestations[slot - spec.MIN_ATTESTATION_INCLUSION_DELAY]
-            add_attestations_to_state(spec, state, [include_att], state.slot)
-        next_slot(spec, state)
-
-    assert spec.compute_epoch_at_slot(state.slot) == spec.GENESIS_EPOCH + 1
-    assert len(state.previous_epoch_attestations) == spec.SLOTS_PER_EPOCH
-
-    return attestations
-
-
->>>>>>> d07aa003
 @with_all_phases
 @spec_state_test
 def test_full_attestations(spec, state):
