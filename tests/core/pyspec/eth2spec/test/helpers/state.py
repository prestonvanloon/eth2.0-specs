--- conflicted
+++ resolved
@@ -31,7 +31,6 @@
     assert state.slot == slot
 
 
-<<<<<<< HEAD
 def transition_to_slot_via_block(spec, state, slot):
     """
     Transition to ``slot`` via an empty block transition
@@ -39,7 +38,8 @@
     assert state.slot < slot
     apply_empty_block(spec, state, slot)
     assert state.slot == slot
-=======
+
+
 def transition_to_valid_shard_slot(spec, state):
     """
     Transition to slot `spec.PHASE_1_GENESIS_SLOT + 1` and fork at `spec.PHASE_1_GENESIS_SLOT`.
@@ -48,7 +48,6 @@
     state = spec.upgrade_to_phase1(state)  # `upgrade_to_phase1` is a pure function
     next_slot(spec, state)
     return state
->>>>>>> 7daa6c00
 
 
 def next_epoch(spec, state):
