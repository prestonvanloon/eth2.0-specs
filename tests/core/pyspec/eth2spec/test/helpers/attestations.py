from lru import LRU

from typing import List

from eth2spec.test.context import expect_assertion_error, PHASE0, PHASE1
from eth2spec.test.helpers.state import state_transition_and_sign_block, next_epoch, next_slot
from eth2spec.test.helpers.block import build_empty_block_for_next_slot
from eth2spec.test.helpers.shard_transitions import get_shard_transition_of_committee
from eth2spec.test.helpers.keys import privkeys
from eth2spec.utils import bls
from eth2spec.utils.ssz.ssz_typing import Bitlist
from eth2spec.test.helpers.custody import get_custody_test_vector


def run_attestation_processing(spec, state, attestation, valid=True):
    """
    Run ``process_attestation``, yielding:
      - pre-state ('pre')
      - attestation ('attestation')
      - post-state ('post').
    If ``valid == False``, run expecting ``AssertionError``
    """
    # yield pre-state
    yield 'pre', state

    yield 'attestation', attestation

    # If the attestation is invalid, processing is aborted, and there is no post-state.
    if not valid:
        expect_assertion_error(lambda: spec.process_attestation(state, attestation))
        yield 'post', None
        return

    current_epoch_count = len(state.current_epoch_attestations)
    previous_epoch_count = len(state.previous_epoch_attestations)

    # process attestation
    spec.process_attestation(state, attestation)

    # Make sure the attestation has been processed
    if attestation.data.target.epoch == spec.get_current_epoch(state):
        assert len(state.current_epoch_attestations) == current_epoch_count + 1
    else:
        assert len(state.previous_epoch_attestations) == previous_epoch_count + 1

    # yield post-state
    yield 'post', state


def build_attestation_data(spec, state, slot, index, shard_transition=None, on_time=True):
    assert state.slot >= slot

    if slot == state.slot:
        block_root = build_empty_block_for_next_slot(spec, state).parent_root
    else:
        block_root = spec.get_block_root_at_slot(state, slot)

    current_epoch_start_slot = spec.compute_start_slot_at_epoch(spec.get_current_epoch(state))
    if slot < current_epoch_start_slot:
        epoch_boundary_root = spec.get_block_root(state, spec.get_previous_epoch(state))
    elif slot == current_epoch_start_slot:
        epoch_boundary_root = block_root
    else:
        epoch_boundary_root = spec.get_block_root(state, spec.get_current_epoch(state))

    if slot < current_epoch_start_slot:
        source_epoch = state.previous_justified_checkpoint.epoch
        source_root = state.previous_justified_checkpoint.root
    else:
        source_epoch = state.current_justified_checkpoint.epoch
        source_root = state.current_justified_checkpoint.root

    attestation_data = spec.AttestationData(
        slot=slot,
        index=index,
        beacon_block_root=block_root,
        source=spec.Checkpoint(epoch=source_epoch, root=source_root),
        target=spec.Checkpoint(epoch=spec.compute_epoch_at_slot(slot), root=epoch_boundary_root),
    )

    if spec.fork == PHASE1:
        if shard_transition is not None:
            lastest_shard_data_root_index = len(shard_transition.shard_data_roots) - 1
            attestation_data.shard_head_root = shard_transition.shard_data_roots[lastest_shard_data_root_index]
            attestation_data.shard_transition_root = shard_transition.hash_tree_root()
        else:
            # No shard transition -> no shard block
            shard = spec.get_shard(state, spec.Attestation(data=attestation_data))
            if on_time:
                shard_transition = spec.get_shard_transition(state, shard, shard_blocks=[])
                lastest_shard_data_root_index = len(shard_transition.shard_data_roots) - 1
                attestation_data.shard_head_root = shard_transition.shard_data_roots[lastest_shard_data_root_index]
                attestation_data.shard_transition_root = shard_transition.hash_tree_root()
            else:
                attestation_data.shard_head_root = state.shard_states[shard].transition_digest
                attestation_data.shard_transition_root = spec.Root()
    return attestation_data


def convert_to_valid_on_time_attestation(spec, state, attestation, signed=False, shard_transition=None,
                                         valid_custody_bits=None):
    shard = spec.get_shard(state, attestation)
    offset_slots = spec.compute_offset_slots(spec.get_latest_slot_for_shard(state, shard), state.slot + 1)

    if valid_custody_bits is not None:
        beacon_committee = spec.get_beacon_committee(
            state,
            attestation.data.slot,
            attestation.data.index,
        )
        custody_secrets = [None for i in beacon_committee]
        for i in range(len(beacon_committee)):
            period = spec.get_custody_period_for_validator(beacon_committee[i], attestation.data.target.epoch)
            epoch_to_sign = spec.get_randao_epoch_for_custody_period(period, beacon_committee[i])
            domain = spec.get_domain(state, spec.DOMAIN_RANDAO, epoch_to_sign)
            signing_root = spec.compute_signing_root(spec.Epoch(epoch_to_sign), domain)
            custody_secrets[i] = bls.Sign(privkeys[beacon_committee[i]], signing_root)

    for i, offset_slot in enumerate(offset_slots):
        attestation.custody_bits_blocks.append(
            Bitlist[spec.MAX_VALIDATORS_PER_COMMITTEE]([0 for _ in attestation.aggregation_bits])
        )
        if valid_custody_bits is not None:
            test_vector = get_custody_test_vector(shard_transition.shard_block_lengths[i])
            for j in range(len(attestation.custody_bits_blocks[i])):
                if attestation.aggregation_bits[j]:
                    attestation.custody_bits_blocks[i][j] = \
                        spec.compute_custody_bit(custody_secrets[j], test_vector) ^ (not valid_custody_bits)

    if signed:
        sign_attestation(spec, state, attestation)

    return attestation


def get_valid_on_time_attestation(spec, state, slot=None, index=None,
                                  shard_transition=None, valid_custody_bits=None, signed=False):
    '''
    Construct on-time attestation for next slot
    '''
    if slot is None:
        slot = state.slot
    if index is None:
        index = 0

    return get_valid_attestation(
        spec,
        state,
        slot=slot,
        index=index,
        shard_transition=shard_transition,
        valid_custody_bits=valid_custody_bits,
        signed=signed,
        on_time=True,
    )


def get_valid_late_attestation(spec, state, slot=None, index=None, signed=False, shard_transition=None):
    '''
    Construct on-time attestation for next slot
    '''
    if slot is None:
        slot = state.slot
    if index is None:
        index = 0

    return get_valid_attestation(spec, state, slot=slot, index=index,
                                 signed=signed, on_time=False, shard_transition=shard_transition)


def get_valid_attestation(spec,
                          state,
                          slot=None,
                          index=None,
                          filter_participant_set=None,
                          shard_transition=None,
                          valid_custody_bits=None,
                          signed=False,
                          on_time=True):
    # If filter_participant_set filters everything, the attestation has 0 participants, and cannot be signed.
    # Thus strictly speaking invalid when no participant is added later.
    if slot is None:
        slot = state.slot
    if index is None:
        index = 0

    attestation_data = build_attestation_data(
        spec, state, slot=slot, index=index, shard_transition=shard_transition, on_time=on_time
    )

    beacon_committee = spec.get_beacon_committee(
        state,
        attestation_data.slot,
        attestation_data.index,
    )

    committee_size = len(beacon_committee)
    aggregation_bits = Bitlist[spec.MAX_VALIDATORS_PER_COMMITTEE](*([0] * committee_size))
    attestation = spec.Attestation(
        aggregation_bits=aggregation_bits,
        data=attestation_data,
    )
    # fill the attestation with (optionally filtered) participants, and optionally sign it
    fill_aggregate_attestation(spec, state, attestation, signed=signed, filter_participant_set=filter_participant_set)

    if spec.fork == PHASE1 and on_time:
<<<<<<< HEAD
        attestation = convert_to_valid_on_time_attestation(
            spec, state, attestation,
            shard_transition=shard_transition,
            valid_custody_bits=valid_custody_bits,
            signed=signed,
        )
=======
        attestation = convert_to_valid_on_time_attestation(spec, state, attestation, signed=signed)
>>>>>>> f279e302

    return attestation


def sign_aggregate_attestation(spec, state, attestation_data, participants: List[int]):
    signatures = []
    for validator_index in participants:
        privkey = privkeys[validator_index]
        signatures.append(
            get_attestation_signature(
                spec,
                state,
                attestation_data,
                privkey
            )
        )
    return bls.Aggregate(signatures)


def sign_indexed_attestation(spec, state, indexed_attestation):
    if spec.fork == PHASE0:
        participants = indexed_attestation.attesting_indices
        data = indexed_attestation.data
        indexed_attestation.signature = sign_aggregate_attestation(spec, state, data, participants)
    else:
        participants = spec.get_indices_from_committee(
            indexed_attestation.committee,
            indexed_attestation.attestation.aggregation_bits,
        )
        data = indexed_attestation.attestation.data
        if any(indexed_attestation.attestation.custody_bits_blocks):
            sign_on_time_attestation(spec, state, indexed_attestation.attestation)
        else:
            indexed_attestation.attestation.signature = sign_aggregate_attestation(spec, state, data, participants)


def sign_on_time_attestation(spec, state, attestation):
    if not any(attestation.custody_bits_blocks):
        sign_attestation(spec, state, attestation)
        return

    committee = spec.get_beacon_committee(state, attestation.data.slot, attestation.data.index)
    signatures = []
    for block_index, custody_bits in enumerate(attestation.custody_bits_blocks):
        for participant, abit, cbit in zip(committee, attestation.aggregation_bits, custody_bits):
            if not abit:
                continue
            signatures.append(get_attestation_custody_signature(
                spec,
                state,
                attestation.data,
                block_index,
                cbit,
                privkeys[participant]
            ))

    attestation.signature = bls.Aggregate(signatures)


def get_attestation_custody_signature(spec, state, attestation_data, block_index, bit, privkey):
    domain = spec.get_domain(state, spec.DOMAIN_BEACON_ATTESTER, attestation_data.target.epoch)
    signing_root = spec.compute_signing_root(
        spec.AttestationCustodyBitWrapper(
            attestation_data_root=attestation_data.hash_tree_root(),
            block_index=block_index,
            bit=bit,
        ),
        domain,
    )
    return bls.Sign(privkey, signing_root)


def sign_attestation(spec, state, attestation):
    if spec.fork == PHASE1 and any(attestation.custody_bits_blocks):
        sign_on_time_attestation(spec, state, attestation)
        return

    participants = spec.get_attesting_indices(
        state,
        attestation.data,
        attestation.aggregation_bits,
    )

    attestation.signature = sign_aggregate_attestation(spec, state, attestation.data, participants)


def get_attestation_signature(spec, state, attestation_data, privkey):
    domain = spec.get_domain(state, spec.DOMAIN_BEACON_ATTESTER, attestation_data.target.epoch)
    signing_root = spec.compute_signing_root(attestation_data, domain)
    return bls.Sign(privkey, signing_root)


def fill_aggregate_attestation(spec, state, attestation, signed=False, filter_participant_set=None):
    """
     `signed`: Signing is optional.
     `filter_participant_set`: Optional, filters the full committee indices set (default) to a subset that participates
    """
    beacon_committee = spec.get_beacon_committee(
        state,
        attestation.data.slot,
        attestation.data.index,
    )
    # By default, have everyone participate
    participants = set(beacon_committee)
    # But optionally filter the participants to a smaller amount
    if filter_participant_set is not None:
        participants = filter_participant_set(participants)
    for i in range(len(beacon_committee)):
        attestation.aggregation_bits[i] = beacon_committee[i] in participants

    if signed and len(participants) > 0:
        sign_attestation(spec, state, attestation)


def add_attestations_to_state(spec, state, attestations, slot):
    if state.slot < slot:
        spec.process_slots(state, slot)
    for attestation in attestations:
        spec.process_attestation(state, attestation)


def next_epoch_with_attestations(spec,
                                 state,
                                 fill_cur_epoch,
                                 fill_prev_epoch):
    assert state.slot % spec.SLOTS_PER_EPOCH == 0

    post_state = state.copy()
    signed_blocks = []
    for _ in range(spec.SLOTS_PER_EPOCH):
        block = build_empty_block_for_next_slot(spec, post_state)
        if fill_cur_epoch and post_state.slot >= spec.MIN_ATTESTATION_INCLUSION_DELAY:
            slot_to_attest = post_state.slot - spec.MIN_ATTESTATION_INCLUSION_DELAY + 1
            committees_per_slot = spec.get_committee_count_at_slot(state, slot_to_attest)
            if slot_to_attest >= spec.compute_start_slot_at_epoch(spec.get_current_epoch(post_state)):
                for index in range(committees_per_slot):
                    if spec.fork == PHASE1:
                        shard = spec.compute_shard_from_committee_index(post_state, index, slot_to_attest)
                        shard_transition = get_shard_transition_of_committee(spec, post_state, index)
                        block.body.shard_transitions[shard] = shard_transition
                    else:
                        shard_transition = None

                    cur_attestation = get_valid_attestation(
                        spec, post_state, slot_to_attest,
                        shard_transition=shard_transition, index=index, signed=True, on_time=True
                    )
                    block.body.attestations.append(cur_attestation)

        if fill_prev_epoch:
            slot_to_attest = post_state.slot - spec.SLOTS_PER_EPOCH + 1
            committees_per_slot = spec.get_committee_count_at_slot(state, slot_to_attest)
            for index in range(committees_per_slot):
                prev_attestation = get_valid_attestation(
                    spec, post_state, slot_to_attest, index=index, signed=True, on_time=False)
                block.body.attestations.append(prev_attestation)

        signed_block = state_transition_and_sign_block(spec, post_state, block)
        signed_blocks.append(signed_block)

    return state, signed_blocks, post_state


def prepare_state_with_attestations(spec, state, participation_fn=None):
    """
    Prepare state with attestations according to the ``participation_fn``.
    If no ``participation_fn``, default to "full" -- max committee participation at each slot.

    participation_fn: (slot, committee_index, committee_indices_set) -> participants_indices_set
    """
    # Go to start of next epoch to ensure can have full participation
    next_epoch(spec, state)

    start_slot = state.slot
    start_epoch = spec.get_current_epoch(state)
    next_epoch_start_slot = spec.compute_start_slot_at_epoch(start_epoch + 1)
    attestations = []
    for _ in range(spec.SLOTS_PER_EPOCH + spec.MIN_ATTESTATION_INCLUSION_DELAY):
        # create an attestation for each index in each slot in epoch
        if state.slot < next_epoch_start_slot:
            for committee_index in range(spec.get_committee_count_at_slot(state, state.slot)):
                def temp_participants_filter(comm):
                    if participation_fn is None:
                        return comm
                    else:
                        return participation_fn(state.slot, committee_index, comm)
                attestation = get_valid_attestation(spec, state, index=committee_index,
                                                    filter_participant_set=temp_participants_filter, signed=True)
                if any(attestation.aggregation_bits):  # Only if there is at least 1 participant.
                    attestations.append(attestation)
        # fill each created slot in state after inclusion delay
        if state.slot >= start_slot + spec.MIN_ATTESTATION_INCLUSION_DELAY:
            inclusion_slot = state.slot - spec.MIN_ATTESTATION_INCLUSION_DELAY
            include_attestations = [att for att in attestations if att.data.slot == inclusion_slot]
            add_attestations_to_state(spec, state, include_attestations, state.slot)
        next_slot(spec, state)

    assert state.slot == next_epoch_start_slot + spec.MIN_ATTESTATION_INCLUSION_DELAY
    assert len(state.previous_epoch_attestations) == len(attestations)

    return attestations


_prep_state_cache_dict = LRU(size=10)


def cached_prepare_state_with_attestations(spec, state):
    """
    Cached version of prepare_state_with_attestations,
    but does not return anything, and does not support a participation fn argument
    """
    # If the pre-state is not already known in the LRU, then take it,
    # prepare it with attestations, and put it in the LRU.
    # The input state is likely already cached, so the hash-tree-root does not affect speed.
    key = (spec.fork, state.hash_tree_root())
    global _prep_state_cache_dict
    if key not in _prep_state_cache_dict:
        prepare_state_with_attestations(spec, state)
        _prep_state_cache_dict[key] = state.get_backing()  # cache the tree structure, not the view wrapping it.

    # Put the LRU cache result into the state view, as if we transitioned the original view
    state.set_backing(_prep_state_cache_dict[key])<|MERGE_RESOLUTION|>--- conflicted
+++ resolved
@@ -97,8 +97,8 @@
     return attestation_data
 
 
-def convert_to_valid_on_time_attestation(spec, state, attestation, signed=False, shard_transition=None,
-                                         valid_custody_bits=None):
+def convert_to_valid_on_time_attestation(spec, state, attestation, shard_transition,
+                                         signed=False, valid_custody_bits=None):
     shard = spec.get_shard(state, attestation)
     offset_slots = spec.compute_offset_slots(spec.get_latest_slot_for_shard(state, shard), state.slot + 1)
 
@@ -116,7 +116,7 @@
             signing_root = spec.compute_signing_root(spec.Epoch(epoch_to_sign), domain)
             custody_secrets[i] = bls.Sign(privkeys[beacon_committee[i]], signing_root)
 
-    for i, offset_slot in enumerate(offset_slots):
+    for i in range(len(offset_slots)):
         attestation.custody_bits_blocks.append(
             Bitlist[spec.MAX_VALIDATORS_PER_COMMITTEE]([0 for _ in attestation.aggregation_bits])
         )
@@ -204,16 +204,12 @@
     fill_aggregate_attestation(spec, state, attestation, signed=signed, filter_participant_set=filter_participant_set)
 
     if spec.fork == PHASE1 and on_time:
-<<<<<<< HEAD
         attestation = convert_to_valid_on_time_attestation(
             spec, state, attestation,
-            shard_transition=shard_transition,
+            shard_transition,
             valid_custody_bits=valid_custody_bits,
             signed=signed,
         )
-=======
-        attestation = convert_to_valid_on_time_attestation(spec, state, attestation, signed=signed)
->>>>>>> f279e302
 
     return attestation
 
