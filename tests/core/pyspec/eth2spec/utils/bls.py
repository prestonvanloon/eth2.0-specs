from py_ecc.bls import G2ProofOfPossession as py_ecc_bls
from py_ecc.bls.g2_primatives import signature_to_G2 as _signature_to_G2
import milagro_bls_binding as milagro_bls  # noqa: F401 for BLS switching option

# Flag to make BLS active or not. Used for testing, do not ignore BLS in production unless you know what you are doing.
bls_active = True

# To change bls implementation, default to PyECC for correctness. Milagro is a good faster alternative.
bls = py_ecc_bls

STUB_SIGNATURE = b'\x11' * 96
STUB_PUBKEY = b'\x22' * 48
STUB_COORDINATES = _signature_to_G2(bls.Sign(0, b""))


def only_with_bls(alt_return=None):
    """
    Decorator factory to make a function only run when BLS is active. Otherwise return the default.
    """
    def runner(fn):
        def entry(*args, **kw):
            if bls_active:
                return fn(*args, **kw)
            else:
                return alt_return
        return entry
    return runner


@only_with_bls(alt_return=True)
def Verify(PK, message, signature):
    try:
        result = bls.Verify(PK, message, signature)
    except Exception:
        result = False
    finally:
        return result


@only_with_bls(alt_return=True)
<<<<<<< HEAD
def AggregateVerify(pairs, signature):
    return bls.AggregateVerify(list(pairs), signature)


@only_with_bls(alt_return=True)
def FastAggregateVerify(PKs, message, signature):
    return bls.FastAggregateVerify(list(PKs), message, signature)
=======
def AggregateVerify(pubkeys, messages, signature):
    try:
        result = bls.AggregateVerify(pubkeys, messages, signature)
    except Exception:
        result = False
    finally:
        return result


@only_with_bls(alt_return=True)
def FastAggregateVerify(pubkeys, message, signature):
    try:
        result = bls.FastAggregateVerify(pubkeys, message, signature)
    except Exception:
        result = False
    finally:
        return result
>>>>>>> 4d6b99b0


@only_with_bls(alt_return=STUB_SIGNATURE)
def Aggregate(signatures):
    return bls.Aggregate(signatures)


@only_with_bls(alt_return=STUB_SIGNATURE)
def Sign(SK, message):
    if bls == py_ecc_bls:
        return bls.Sign(SK, message)
    else:
        return bls.Sign(SK.to_bytes(48, 'big'), message)


@only_with_bls(alt_return=STUB_COORDINATES)
def signature_to_G2(signature):
    return _signature_to_G2(signature)


@only_with_bls(alt_return=STUB_PUBKEY)
def AggregatePKs(pubkeys):
<<<<<<< HEAD
    return bls._AggregatePKs(list(pubkeys))
=======
    return bls._AggregatePKs(pubkeys)


@only_with_bls(alt_return=STUB_SIGNATURE)
def SkToPk(SK):
    return bls.SkToPk(SK)
>>>>>>> 4d6b99b0
<|MERGE_RESOLUTION|>--- conflicted
+++ resolved
@@ -38,18 +38,9 @@
 
 
 @only_with_bls(alt_return=True)
-<<<<<<< HEAD
-def AggregateVerify(pairs, signature):
-    return bls.AggregateVerify(list(pairs), signature)
-
-
-@only_with_bls(alt_return=True)
-def FastAggregateVerify(PKs, message, signature):
-    return bls.FastAggregateVerify(list(PKs), message, signature)
-=======
 def AggregateVerify(pubkeys, messages, signature):
     try:
-        result = bls.AggregateVerify(pubkeys, messages, signature)
+        result = bls.AggregateVerify(list(pubkeys), list(messages), signature)
     except Exception:
         result = False
     finally:
@@ -59,12 +50,11 @@
 @only_with_bls(alt_return=True)
 def FastAggregateVerify(pubkeys, message, signature):
     try:
-        result = bls.FastAggregateVerify(pubkeys, message, signature)
+        result = bls.FastAggregateVerify(list(pubkeys), message, signature)
     except Exception:
         result = False
     finally:
         return result
->>>>>>> 4d6b99b0
 
 
 @only_with_bls(alt_return=STUB_SIGNATURE)
@@ -87,13 +77,9 @@
 
 @only_with_bls(alt_return=STUB_PUBKEY)
 def AggregatePKs(pubkeys):
-<<<<<<< HEAD
     return bls._AggregatePKs(list(pubkeys))
-=======
-    return bls._AggregatePKs(pubkeys)
 
 
 @only_with_bls(alt_return=STUB_SIGNATURE)
 def SkToPk(SK):
-    return bls.SkToPk(SK)
->>>>>>> 4d6b99b0
+    return bls.SkToPk(SK)