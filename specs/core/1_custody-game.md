--- conflicted
+++ resolved
@@ -131,11 +131,7 @@
 
 | Name | Value |
 | - | - |
-<<<<<<< HEAD
-| `DOMAIN_CUSTODY_BIT_CHALLENGE` | `0x06000000` |
-=======
 | `DOMAIN_CUSTODY_BIT_CHALLENGE` | `DomainType('0x06000000')` |
->>>>>>> defeb4e2
 
 ### TODO PLACEHOLDER
 
