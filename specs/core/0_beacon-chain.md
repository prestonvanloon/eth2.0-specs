--- conflicted
+++ resolved
@@ -1536,24 +1536,6 @@
 * Verify that `bls_verify(pubkey=validator.pubkey, message=ZERO_HASH, signature=exit.signature, domain=get_domain(state.fork_data, exit.slot, DOMAIN_EXIT))`.
 * Run `update_validator_status(state, validator_index, new_status=ACTIVE_PENDING_EXIT)`.
 
-<<<<<<< HEAD
-### Ejections
-
-* Run `process_ejections(state)`.
-
-```python
-def process_ejections(state: BeaconState) -> None:
-    """
-    Iterate through the validator registry
-    and eject active validators with balance below ``EJECTION_BALANCE``.
-    """
-    for index, validator in enumerate(state.validator_registry):
-        if is_active_validator(validor) and validator.balance < EJECTION_BALANCE:
-            update_validator_status(state, index, new_status=EXITED_WITHOUT_PENALTY)
-```
-
-=======
->>>>>>> 105e6693
 ## Per-epoch processing
 
 The steps below happen when `state.slot % EPOCH_LENGTH == 0`.
