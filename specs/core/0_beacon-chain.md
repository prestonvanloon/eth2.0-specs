# Ethereum 2.0 Phase 0 -- The Beacon Chain

###### tags: `spec`, `eth2.0`, `casper`, `sharding`, `beacon`

**NOTICE**: This document is a work-in-progress for researchers and implementers. It reflects recent spec changes and takes precedence over the [Python proof-of-concept implementation](https://github.com/ethereum/beacon_chain).

### Introduction

This document represents the specification for Phase 0 of Ethereum 2.0 -- The Beacon Chain.

At the core of Ethereum 2.0 is a system chain called the "beacon chain". The beacon chain stores and manages the set of active proof-of-stake validators. In the initial deployment phases of Ethereum 2.0 the only mechanism to become a validator is to make a fixed-size one-way ETH deposit to a registration contract on the Ethereum 1.0 PoW chain. Induction as a validator happens after registration transaction receipts are processed by the beacon chain and after a queuing process. Deregistration is either voluntary or done forcibly as a penalty for misbehavior.

The primary source of load on the beacon chain are "attestations". Attestations simultaneously attest to a shard block and a corresponding beacon chain block. A sufficient number of attestations for the same shard block create a "crosslink", confirming the shard segment up to that shard block into the beacon chain. Crosslinks also serve as infrastructure for asynchronous cross-shard communication.

### Terminology

* **Validator** - a participant in the Casper/sharding consensus system. You can become one by depositing 32 ETH into the Casper mechanism.
* **Active validator set** - those validators who are currently participating, and which the Casper mechanism looks to produce and attest to blocks, crosslinks and other consensus objects.
* **Committee** - a (pseudo-) randomly sampled subset of the active validator set. When a committee is referred to collectively, as in "this committee attests to X", this is assumed to mean "some subset of that committee that contains enough validators that the protocol recognizes it as representing the committee".
* **Proposer** - the validator that creates a beacon chain block
* **Attester** - a validator that is part of a committee that needs to sign off on a beacon chain block while simultaneously creating a link (crosslink) to a recent shard block on a particular shard chain.
* **Beacon chain** - the central PoS chain that is the base of the sharding system.
* **Shard chain** - one of the chains on which user transactions take place and account data is stored.
* **Crosslink** - a set of signatures from a committee attesting to a block in a shard chain, which can be included into the beacon chain. Crosslinks are the main means by which the beacon chain "learns about" the updated state of shard chains.
* **Slot** - a period of `SLOT_DURATION` seconds, during which one proposer has the ability to create a beacon chain block and some attesters have the ability to make attestations
* **Cycle** - a span of slots during which all validators get exactly one chance to make an attestation
* **Finalized**, **justified** - see Casper FFG finalization here: https://arxiv.org/abs/1710.09437
* **Withdrawal period** - number of slots between a validator exit and the validator balance being withdrawable
* **Genesis time** - the Unix time of the genesis beacon chain block at slot 0

### Constants

| Constant | Value | Unit | Approximation |
| --- | --- | :---: | - |
| `SHARD_COUNT` | 2**10 (= 1,024)| shards |
| `DEPOSIT_SIZE` | 2**5 (= 32) | ETH |
| `MIN_ONLINE_DEPOSIT_SIZE` | 2**4 (= 16) | ETH |
| `GWEI_PER_ETH` | 10**9 | Gwei/ETH |
| `DEPOSIT_CONTRACT_ADDRESS` | **TBD** | - |
| `TARGET_COMMITTEE_SIZE` | 2**8 (= 256) | validators |
| `GENESIS_TIME` | **TBD** | seconds |
| `SLOT_DURATION` | 6 | seconds |
| `CYCLE_LENGTH` | 2**6 (= 64) | slots | ~6 minutes |
| `MIN_VALIDATOR_SET_CHANGE_INTERVAL` | 2**8 (= 256) | slots | ~25 minutes |
| `SHARD_PERSISTENT_COMMITTEE_CHANGE_PERIOD` | 2**17 (= 131,072) | slots | ~9 days |
| `MIN_ATTESTATION_INCLUSION_DELAY` | 2**2 (= 4) | slots | ~24 seconds |
| `RANDAO_SLOTS_PER_LAYER` | 2**12 (= 4096) | slots | ~7 hours |
| `SQRT_E_DROP_TIME` | 2**11 (= 1,024) | cycles | ~9 days |
| `WITHDRAWALS_PER_CYCLE` | 2**2 (=4) | validators | 5.2m ETH in ~6 months |
| `MIN_WITHDRAWAL_PERIOD` | 2**13 (= 8192) | slots | ~14 hours |
| `DELETION_PERIOD` | 2**22 (= 4,194,304) | slots | ~290 days |
| `COLLECTIVE_PENALTY_CALCULATION_PERIOD` | 2**20 (= 1,048,576) | slots | ~2.4 months |
<<<<<<< HEAD
| `BASE_REWARD_QUOTIENT` | 2**11 (= 2,048) | — |
=======
| `SLASHING_WHISTLEBLOWER_REWARD_DENOMINATOR` | 2**9 (= 512) |
| `BASE_REWARD_QUOTIENT` | 2**15 (= 32,768) | — |
>>>>>>> f513e202
| `MAX_VALIDATOR_CHURN_QUOTIENT` | 2**5 (= 32) | — |
| `POW_HASH_VOTING_PERIOD` | 2**10 (=1024) | - |
| `POW_CONTRACT_MERKLE_TREE_DEPTH` | 2**5 (=32) | - |
| `LOGOUT_MESSAGE` | `"LOGOUT"` | — |
| `INITIAL_FORK_VERSION` | 0 | — |

**Notes**

<<<<<<< HEAD
* See a recommended min committee size of 111 here https://vitalik.ca/files/Ithaca201807_Sharding.pdf); our algorithm will generally ensure the committee size is at least half the target.
* The `SQRT_E_DROP_TIME` constant is the amount of time it takes for the quadratic leak to cut deposits of non-participating validators by ~39.4%. 
* The `BASE_REWARD_QUOTIENT` constant dictates the per-cycle interest rate assuming all validators are participating, assuming total deposits of 1 ETH. It corresponds to ~2.57% annual interest assuming 10 million participating ETH.
=======
* See a recommended min committee size of 111 [here](https://vitalik.ca/files/Ithaca201807_Sharding.pdf); our algorithm will generally ensure the committee size is at least half the target.
* The `SQRT_E_DROP_TIME` constant is the amount of time it takes for the quadratic leak to cut deposits of non-participating validators by ~39.4%.
* The `BASE_REWARD_QUOTIENT` constant is the per-slot interest rate assuming all validators are participating, assuming total deposits of 1 ETH. It corresponds to ~3.88% annual interest assuming 10 million participating ETH.
>>>>>>> f513e202
* At most `1/MAX_VALIDATOR_CHURN_QUOTIENT` of the validators can change during each validator set change.

**Validator status codes**

| Name | Value |
| - | :-: |
| `PENDING_ACTIVATION` | `0` |
| `ACTIVE` | `1` |
| `PENDING_EXIT` | `2` |
| `PENDING_WITHDRAW` | `3` |
| `WITHDRAWN` | `4` |
| `PENALIZED` | `127` |

**Special record types**

| Name | Value | Maximum count |
| - | :-: | :-: |
| `LOGOUT` | `0` | `16` |
| `CASPER_SLASHING` | `1` | `16` |
| `PROPOSER_SLASHING` | `2` | `16` |
| `DEPOSIT_PROOF` | `3` | `16` |

**Validator set delta flags**

| Name | Value |
| - | :-: |
| `ENTRY` | `0` |
| `EXIT` | `1` |

### PoW chain registration contract

The initial deployment phases of Ethereum 2.0 are implemented without consensus changes to the PoW chain. A registration contract is added to the PoW chain to deposit ETH. This contract has a `registration` function which takes as arguments `pubkey`, `withdrawal_shard`, `withdrawal_address`, `randao_commitment` as defined in a `ValidatorRecord` below. A BLS `proof_of_possession` of types `bytes` is given as a final argument.

The registration contract emits a log with the various arguments for consumption by the beacon chain. It does not do validation, pushing the registration logic to the beacon chain. In particular, the proof of possession (based on the BLS12-381 curve) is not verified by the registration contract.

## Data structures
### Beacon chain blocks

A `BeaconBlock` has the following fields:

```python
{
    # Slot number
    'slot': 'uint64',
    # Proposer RANDAO reveal
    'randao_reveal': 'hash32',
    # Recent PoW chain reference (receipt root)
    'candidate_pow_receipt_root': 'hash32',
    # Skip list of previous beacon block hashes
    # i'th item is the most recent ancestor whose slot is a multiple of 2**i for i = 0, ..., 31
    'ancestor_hashes': ['hash32'],
    # State root
    'state_root': 'hash32',
    # Attestations
    'attestations': [AttestationRecord],
    # Specials (e.g. logouts, penalties)
    'specials': [SpecialRecord],
    # Proposer signature
    'proposer_signature': ['uint256'],
}
```

An `AttestationRecord` has the following fields:

```python
{
    # Slot number
    'slot': 'uint64',
    # Shard number
    'shard': 'uint16',
    # Beacon block hashes not part of the current chain, oldest to newest
    'parent_hashes': ['hash32'],
    # Shard block hash being attested to
    'shard_block_hash': 'hash32',
    # Last crosslink hash
    'last_crosslink_hash': 'hash32',
    # Root of data between last hash and this one
    'shard_block_combined_data_root': 'hash32',
    # Attester participation bitfield (1 bit per attester)
    'attester_bitfield': 'bytes',
    # Slot of last justified beacon block
    'justified_slot': 'uint64',
    # Hash of last justified beacon block
    'justified_block_hash': 'hash32',
    # BLS aggregate signature
    'aggregate_sig': ['uint256']
}
```

A `ProposalSignedData` has the following fields:

```python
{
    # Fork version
    'fork_version': 'uint64',
    # Slot number
    'slot': 'uint64',
    # Shard ID (or `2**64 - 1` for beacon chain)
    'shard_id': 'uint64',
    # Block hash
    'block_hash': 'hash32',
}
```

An `AttestationSignedData` has the following fields:

```python
{
    # Fork version
    'fork_version': 'uint64',
    # Slot number
    'slot': 'uint64',
    # Shard number
    'shard': 'uint16',
    # CYCLE_LENGTH parent hashes
    'parent_hashes': ['hash32'],
    # Shard block hash
    'shard_block_hash': 'hash32',
    # Last crosslink hash
    'last_crosslink_hash': 'hash32',
    # Root of data between last hash and this one
    'shard_block_combined_data_root': 'hash32',
    # Slot of last justified beacon block referenced in the attestation
    'justified_slot': 'uint64'
}
```

A `SpecialRecord` has the following fields:

```python
{
    # Kind
    'kind': 'uint8',
    # Data
    'data': 'bytes'
}
```

### Beacon chain state

The `BeaconState` has the following fields:

```python
{
    # Slot of last validator set change
    'validator_set_change_slot': 'uint64',
    # List of validators
    'validators': [ValidatorRecord],
    # Most recent crosslink for each shard
    'crosslinks': [CrosslinkRecord],
    # Last cycle-boundary state recalculation
    'last_state_recalculation_slot': 'uint64',
    # Last finalized slot
    'last_finalized_slot': 'uint64',
    # Last justified slot
    'last_justified_slot': 'uint64',
    # Committee members and their assigned shard, per slot
    'shard_and_committee_for_slots': [[ShardAndCommittee]],
    # Persistent shard committees
    'persistent_committees': [['uint24']],
    'persistent_committee_reassignments': [ShardReassignmentRecord],
    # Randao seed used for next shuffling
    'next_shuffling_seed': 'hash32',
    # Total deposits penalized in the given withdrawal period
    'deposits_penalized_in_period': ['uint64'],
    # Hash chain of validator set changes (for light clients to easily track deltas)
    'validator_set_delta_hash_chain': 'hash32'
    # Current sequence number for withdrawals
    'current_exit_seq': 'uint64',
    # Genesis time
    'genesis_time': 'uint64',
    # PoW chain reference
    'known_pow_receipt_root': 'hash32',
    'candidate_pow_receipt_root': 'hash32',
    'candidate_pow_receipt_root_votes': 'uint64',
    # Parameters relevant to hard forks / versioning.
    # Should be updated only by hard forks.
    'pre_fork_version': 'uint64',
    'post_fork_version': 'uint64',
    'fork_slot_number': 'uint64',
    # Attestations not yet processed
    'pending_attestations': [AttestationRecord],
    # recent beacon block hashes needed to process attestations, older to newer
    'recent_block_hashes': ['hash32'],
    # RANDAO state
    'randao_mix': 'hash32'
}
```

A `ValidatorRecord` has the following fields:

```python
{
    # BLS public key
    'pubkey': 'uint256',
    # Withdrawal shard number
    'withdrawal_shard': 'uint16',
    # Withdrawal address
    'withdrawal_address': 'address',
    # RANDAO commitment
    'randao_commitment': 'hash32',
    # Slot the RANDAO commitment was last changed
    'randao_last_change': 'uint64',
    # Balance in Gwei
    'balance': 'uint64',
    # Status code
    'status': 'uint8',
    # Slot when validator exited (or 0)
    'exit_slot': 'uint64'
    # Sequence number when validator exited (or 0)
    'exit_seq': 'uint64'
}
```

A `CrosslinkRecord` has the following fields:

```python
{
    # Slot number
    'slot': 'uint64',
    # Shard chain block hash
    'shard_block_hash': 'hash32'
}
```

A `ShardAndCommittee` object has the following fields:

```python
{
    # Shard number
    'shard': 'uint16',
    # Validator indices
    'committee': ['uint24']
}
```

A `ShardReassignmentRecord` object has the following fields:

```python
{
    # Which validator to reassign
    'validator_index': 'uint24',
    # To which shard
    'shard': 'uint16',
    # When
    'slot': 'uint64'
}
```

## Beacon chain processing

The beacon chain is the "main chain" of the PoS system. The beacon chain's main responsibilities are:

* Store and maintain the set of active, queued and exited validators
* Process crosslinks (see above)
* Process its own block-by-block consensus, as well as the finality gadget

Processing the beacon chain is fundamentally similar to processing a PoW chain in many respects. Clients download and process blocks, and maintain a view of what is the current "canonical chain", terminating at the current "head". However, because of the beacon chain's relationship with the existing PoW chain, and because it is a PoS chain, there are differences.

For a block on the beacon chain to be processed by a node, four conditions have to be met:

* The parent pointed to by the `ancestor_hashes[0]` has already been processed and accepted
* An attestation from the _proposer_ of the block (see later for definition) is included along with the block in the network message object
* The PoW chain block pointed to by the `pow_chain_reference` has already been processed and accepted
* The node's local clock time is greater than or equal to the minimum timestamp as computed by `GENESIS_TIME + block.slot * SLOT_DURATION`

If these conditions are not met, the client should delay processing the beacon block until the conditions are all satisfied.

Beacon block production is significantly different because of the proof of stake mechanism. A client simply checks what it thinks is the canonical chain when it should create a block, and looks up what its slot number is; when the slot arrives, it either proposes or attests to a block as required. Note that this requires each node to have a clock that is roughly (ie. within `SLOT_DURATION` seconds) synchronized with the other nodes.

### Beacon chain fork choice rule

The beacon chain uses the Casper FFG fork choice rule of "favor the chain containing the highest-slot-number justified block". To choose between chains that are all descended from the same justified block, the chain uses "immediate message driven GHOST" (IMD GHOST) to choose the head of the chain.

For a description see: **https://ethresear.ch/t/beacon-chain-casper-ffg-rpj-mini-spec/2760**

For an implementation with a network simulator see: **https://github.com/ethereum/research/blob/master/clock_disparity/ghost_node.py**

Here's an example of its working (green is finalized blocks, yellow is justified, grey is attestations):

![](https://vitalik.ca/files/RPJ.png)

## Beacon chain state transition function

We now define the state transition function. At the high level, the state transition is made up of two parts:

1. The per-block processing, which happens every block, and only affects a few parts of the `state`.
2. The inter-cycle state recalculation, which happens only if `block.slot >= last_state_recalculation_slot + CYCLE_LENGTH`, and affects the entire `state`.

The inter-cycle state recalculation generally focuses on changes to the validator set, including adjusting balances and adding and removing validators, as well as processing crosslinks and managing block justification/finalization, while the per-block processing generally focuses on verifying aggregate signatures and saving temporary records relating to the per-block activity in the `BeaconState`.

### Helper functions

Below are various helper functions.

The following is a function that gets active validator indices from the validator list:
```python
def get_active_validator_indices(validators)
    return [i for i, v in enumerate(validators) if v.status == ACTIVE]
```

The following is a function that shuffles the validator list:

```python
def shuffle(values: List[Any],
            seed: Hash32) -> List[Any]:
    """
    Returns the shuffled ``values`` with seed as entropy.
    """
    values_count = len(values)

    # Entropy is consumed from the seed in 3-byte (24 bit) chunks.
    rand_bytes = 3
    # The highest possible result of the RNG.
    rand_max = 2 ** (rand_bytes * 8) - 1

    # The range of the RNG places an upper-bound on the size of the list that
    # may be shuffled. It is a logic error to supply an oversized list.
    assert values_count < rand_max

    output = [x for x in values]
    source = seed
    index = 0
    while index < values_count - 1:
        # Re-hash the `source` to obtain a new pattern of bytes.
        source = hash(source)
        # Iterate through the `source` bytes in 3-byte chunks.
        for position in range(0, 32 - (32 % rand_bytes), rand_bytes):
            # Determine the number of indices remaining in `values` and exit
            # once the last index is reached.
            remaining = values_count - index
            if remaining == 1:
                break

            # Read 3-bytes of `source` as a 24-bit big-endian integer.
            sample_from_source = int.from_bytes(
                source[position:position + rand_bytes], 'big'
            )

            # Sample values greater than or equal to `sample_max` will cause
            # modulo bias when mapped into the `remaining` range.
            sample_max = rand_max - rand_max % remaining

            # Perform a swap if the consumed entropy will not cause modulo bias.
            if sample_from_source < sample_max:
                # Select a replacement index for the current index.
                replacement_position = (sample_from_source % remaining) + index
                # Swap the current index with the replacement index.
                output[index], output[replacement_position] = output[replacement_position], output[index]
                index += 1
            else:
                # The sample causes modulo bias. A new sample should be read.
                pass

    return output
```

Here's a function that splits a list into `split_count` pieces:

```python
def split(seq: List[Any], split_count: int) -> List[Any]:
    """
    Returns the split ``seq`` in ``split_count`` pieces in protocol.
    """
    list_length = len(seq)
    return [
        seq[(list_length * i // split_count): (list_length * (i + 1) // split_count)]
        for i in range(split_count)
    ]
```

A helper method for readability:

```python
def clamp(minval: int, maxval: int, x: int) -> int:
    if x <= minval:
        return minval
    elif x >= maxval:
        return maxval
    else:
        return x
```

Now, our combined helper method:

```python
def get_new_shuffling(seed: Hash32,
                      validators: List[ValidatorRecord],
                      crosslinking_start_shard: int) -> List[List[ShardAndCommittee]]:
    active_validators = get_active_validator_indices(validators)

    committees_per_slot = clamp(
        1,
        SHARD_COUNT // CYCLE_LENGTH,
        len(active_validators) // CYCLE_LENGTH // TARGET_COMMITTEE_SIZE,
    )

    output = []

    # Shuffle with seed
    shuffled_active_validator_indices = shuffle(active_validators, seed)

    # Split the shuffled list into cycle_length pieces
    validators_per_slot = split(shuffled_active_validator_indices, CYCLE_LENGTH)

    for slot, slot_indices in enumerate(validators_per_slot):
        # Split the shuffled list into committees_per_slot pieces
        shard_indices = split(slot_indices, committees_per_slot)

        shard_id_start = crosslinking_start_shard + slot * committees_per_slot

        shards_and_committees_for_slot = [
            ShardAndCommittee(
                shard=(shard_id_start + shard_position) % SHARD_COUNT,
                committee=indices
            )
            for shard_position, indices in enumerate(shard_indices)
        ]
        output.append(shards_and_committees_for_slot)

    return output
```

Here's a diagram of what's going on:

![](http://vitalik.ca/files/ShuffleAndAssign.png?1)

We also define two functions for retrieving data from the state:

```python
def get_shards_and_committees_for_slot(state: BeaconState,
                                       slot: int) -> List[ShardAndCommittee]:
    earliest_slot_in_array = state.last_state_recalculation_slot - CYCLE_LENGTH
    assert earliest_slot_in_array <= slot < earliest_slot_in_array + CYCLE_LENGTH * 2
    return state.shard_and_committee_for_slots[slot - earliest_slot_in_array]

def get_block_hash(state: BeaconState,
                   current_block: BeaconBlock,
                   slot: int) -> Hash32:
    earliest_slot_in_array = current_block.slot - len(state.recent_block_hashes)
    assert earliest_slot_in_array <= slot < current_block.slot
    return state.recent_block_hashes[slot - earliest_slot_in_array]
```

`get_block_hash(_, _, s)` should always return the block hash in the beacon chain at slot `s`, and `get_shards_and_committees_for_slot(_, s)` should not change unless the validator set changes.

The following is a function that determines the proposer of a beacon block:

```python
def get_beacon_proposer(state:BeaconState, slot: int) -> ValidatorRecord:
    first_committee = get_shards_and_committees_for_slot(state, slot)[0]
    index = first_committee[slot % len(first_committee)]
    return state.validators[index]
```

The following is a function that determines the validators that participated in an attestation:

```python
def get_attestation_participants(state: State, attestation: AttestationRecord):
    sncs_for_slot = get_shards_and_committees_for_slot(state, attestation.slot)
    snc = [x for x in sncs_for_slot if x.shard == attestation.shard][0]
    assert len(attestation.attester_bitfield) == ceil_div8(len(snc.committee) * 2)
    bit0_participants, bit1_participants = [], []
    for i, vindex in snc.committee:
        bits = (attestation.attester_bitfield[i//4] >> (3 - (i % 4)) * 2) % 4
        assert bits in (0, 2, 3)
        if bits == 2:
            bit0_participants.append(vindex)
        elif bits == 3:
            bit1_participants.append(vindex)
    return bit0_participants, bit1_participants
```

We define another set of helpers to be used throughout: `bytes1(x): return x.to_bytes(1, 'big')`, `bytes2(x): return x.to_bytes(2, 'big')`, and so on for all integers, particularly 1, 2, 3, 4, 8, 32.

We define a function to "add a link" to the validator hash chain, used when a validator is added or removed:

```python
def add_validator_set_change_record(state: BeaconState,
                                    index: int,
                                    pubkey: int,
                                    flag: int) -> None:
    state.validator_set_delta_hash_chain = \
        hash(state.validator_set_delta_hash_chain +
             bytes1(flag) + bytes3(index) + bytes32(pubkey))
```

Finally, we abstractly define `int_sqrt(n)` for use in reward/penalty calculations as the largest integer `k` such that `k**2 <= n`. Here is one possible implementation, though clients are free to use their own including standard libraries for [integer square root](https://en.wikipedia.org/wiki/Integer_square_root) if available and meet the specification.

```python
def int_sqrt(n: int) -> int:
    x = n
    y = (x + 1) // 2
    while y < x:
        x = y
        y = (x + n // x) // 2
    return x
```

### PoW chain contract

The beacon chain is initialized when a condition is met inside a contract on the existing PoW chain. This contract's code in Vyper is as follows:

```python
HashChainValue: event({prev_tip: bytes32, data: bytes[2064], total_deposit_count: int128})
ChainStart: event({hash_chain_tip: bytes32, time: bytes[8]})

receipt_tree: bytes32[int128]
total_deposit_count: int128

@payable
@public
def deposit(deposit_params: bytes[2048]):
    index:int128 = self.total_deposit_count + 2**POW_CONTRACT_MERKLE_TREE_DEPTH
    msg_gwei_bytes8: bytes[8] = slice(convert(msg.value / 10**9, 'bytes32'), 24, 8)
    timestamp_bytes8: bytes[8] = slice(convert(block.timestamp, 'bytes32'), 24, 8)
    deposit_data: bytes[2064] = concat(deposit_params, msg_gwei_bytes8, timestamp_bytes8)

    log.HashChainValue(self.receipt_tree[1], deposit_data, self.total_deposit_count)    

    self.receipt_tree[index] = sha3(deposit_data)
    for i in range(POW_CONTRACT_MERKLE_TREE_DEPTH):
        index //= 2
        self.receipt_tree[index] = sha3(concat(self.receipt_tree[index * 2], self.receipt_tree[index * 2 + 1]))
    self.total_deposit_count += 1
    if self.total_deposit_count == 16384:
        log.ChainStart(self.receipt_tree[1], timestamp_bytes8)

@public
@constant
def get_receipt_root() -> bytes32:
    return self.receipt_tree[1]
```

The contract is at address `DEPOSIT_CONTRACT_ADDRESS`. When a user wishes to become a validator by moving their ETH from the 1.0 chain to the 2.0 chain, they should call the `deposit` function, sending along 32 ETH and providing as `deposit_params` a SimpleSerialize'd `DepositParams` object of the form:

```python
{
    'pubkey': 'int256',
    'proof_of_possession': ['int256'],
    'withdrawal_shard': 'int64',
    'withdrawal_address`: 'bytes20',
    'randao_commitment`: 'hash32'
}
```

If the user wishes to deposit more than `DEPOSIT_SIZE` ETH, they would need to make multiple calls. When the contract publishes a `ChainStart` log, this initializes the chain, calling `on_startup` with:

* `initial_validator_entries` equal to the list of data records published as HashChainValue logs so far, in the order in which they were published (oldest to newest).
* `genesis_time` equal to the `time` value published in the log
* `pow_hash_chain_tip` equal to the `hash_chain_tip` value published in the log

### On startup

A valid block with slot `0` (the "genesis block") has the following values. Other validity rules (eg. requiring a signature) do not apply.

```python
{
    'slot': 0,
    'randao_reveal': bytes32(0),
    'candidate_pow_receipt_root': bytes32(0),
    'ancestor_hashes': [bytes32(0) for i in range(32)],
    'state_root': STARTUP_STATE_ROOT,
    'attestations': [],
    'specials': [],
    'proposer_signature': [0, 0]
}
```

`STARTUP_STATE_ROOT` is the root of the initial state, computed by running the following code:

```python
def on_startup(initial_validator_entries: List[Any], genesis_time: uint64, pow_hash_chain_tip: Hash32) -> BeaconState:
    # Induct validators
    validators = []
    for pubkey, proof_of_possession, withdrawal_shard, withdrawal_address, \
            randao_commitment in initial_validator_entries:
        add_validator(
            validators=validators,
            pubkey=pubkey,
            proof_of_possession=proof_of_possession,
            withdrawal_shard=withdrawal_shard,
            withdrawal_address=withdrawal_address,
            randao_commitment=randao_commitment,
            current_slot=0,
            status=ACTIVE,
        )
    # Setup state
    x = get_new_shuffling(bytes([0] * 32), validators, 0)
    crosslinks = [
        CrosslinkRecord(
            slot=0,
            hash=bytes([0] * 32)
        )
        for i in range(SHARD_COUNT)
    ]
    state = BeaconState(
        validator_set_change_slot=0,
        validators=validators,
        crosslinks=crosslinks,
        last_state_recalculation_slot=0,
        last_finalized_slot=0,
        last_justified_slot=0,
        shard_and_committee_for_slots=x + x,
        persistent_committees=split(shuffle(validators, bytes([0] * 32)), SHARD_COUNT),
        persistent_committee_reassignments=[],
        deposits_penalized_in_period=[],
        next_shuffling_seed=b'\x00'*32,
        validator_set_delta_hash_chain=bytes([0] * 32),  # stub
        current_exit_seq=0,
        genesis_time=genesis_time,
        known_pow_hash_chain_tip=pow_hash_chain_tip,
        processed_pow_hash_chain_tip=pow_hash_chain_tip,
        candidate_pow_hash_chain_tip=bytes([0] * 32),
        candidate_pow_hash_chain_tip_votes=0,
        pre_fork_version=INITIAL_FORK_VERSION,
        post_fork_version=INITIAL_FORK_VERSION,
        fork_slot_number=0,
        pending_attestations=[],
        pending_specials=[],
        recent_block_hashes=[bytes([0] * 32) for _ in range(CYCLE_LENGTH * 2)],
        randao_mix=bytes([0] * 32)  # stub
    )

    return state
```

The `add_validator` routine is defined below.

### Routine for adding a validator

This routine should be run for every validator that is inducted as part of a log created on the PoW chain [TODO: explain where to check for these logs]. The status of the validators added after genesis is `PENDING_ACTIVATION`. These logs should be processed in the order in which they are emitted by the PoW chain.

First, a helper function:

```python
def min_empty_validator(validators: List[ValidatorRecord], current_slot: int):
    for i, v in enumerate(validators):
        if v.status == WITHDRAWN and v.exit_slot <= current_slot - DELETION_PERIOD:
            return i
    return None
```

Now, to add a validator:

```python
def add_validator(validators: List[ValidatorRecord],
                  pubkey: int,
                  proof_of_possession: bytes,
                  withdrawal_shard: int,
                  withdrawal_address: Address,
                  randao_commitment: Hash32,
                  status: int,
                  current_slot: int) -> int:
    # if following assert fails, validator induction failed
    # move on to next validator registration log
    signed_message = bytes32(pubkey) + bytes2(withdrawal_shard) + withdrawal_address + randao_commitment
    assert BLSVerify(pub=pubkey,
                     msg=hash(signed_message),
                     sig=proof_of_possession)
    # Pubkey uniqueness
    assert pubkey not in [v.pubkey for v in validators]
    rec = ValidatorRecord(
        pubkey=pubkey,
        withdrawal_shard=withdrawal_shard,
        withdrawal_address=withdrawal_address,
        randao_commitment=randao_commitment,
        randao_last_change=current_slot,
        balance=DEPOSIT_SIZE * GWEI_PER_ETH,
        status=status,
        exit_slot=0,
        exit_seq=0
    )
    # Add the validator
    index = min_empty_validator(validators)
    if index is None:
        validators.append(rec)
        index = len(validators) - 1
    else:
        validators[index] = rec
    return index
```

### Routine for removing a validator

```python
def exit_validator(index, state, block, penalize, current_slot):
    validator = state.validators[index]
    validator.exit_slot = current_slot
    validator.exit_seq = state.current_exit_seq
    state.current_exit_seq += 1
    for committee in state.persistent_committees:
        for i, vindex in committee:
            if vindex == index:
                committee.pop(i)
                break
    if penalize:
        validator.status = PENALIZED
        whistleblower_xfer_amount = validator.deposit // SLASHING_WHISTLEBLOWER_REWARD_DENOMINATOR
        validator.deposit -= whistleblower_xfer_amount
        get_beacon_proposer(state, block.slot).deposit += whistleblower_xfer_amount
        state.deposits_penalized_in_period[current_slot // COLLECTIVE_PENALTY_CALCULATION_PERIOD] += validator.balance
    else:
        validator.status = PENDING_EXIT
    add_validator_set_change_record(state, index, validator.pubkey, EXIT)
```

## On startup

Run the following code:

```python
def on_startup(initial_validator_entries: List[Any]) -> BeaconState:
    # Induct validators
    validators = []
    for pubkey, proof_of_possession, withdrawal_shard, withdrawal_address, \
            randao_commitment in initial_validator_entries:
        add_validator(
            validators=validators,
            pubkey=pubkey,
            proof_of_possession=proof_of_possession,
            withdrawal_shard=withdrawal_shard,
            withdrawal_address=withdrawal_address,
            randao_commitment=randao_commitment,
            current_slot=0,
            status=ACTIVE,
        )
    # Setup state
    x = get_new_shuffling(bytes([0] * 32), validators, 0)
    crosslinks = [
        CrosslinkRecord(
            slot=0,
            hash=bytes([0] * 32)
        )
        for i in range(SHARD_COUNT)
    ]
    state = BeaconState(
        validator_set_change_slot=0,
        validators=validators,
        crosslinks=crosslinks,
        last_state_recalculation_slot=0,
        last_finalized_slot=0,
        last_justified_slot=0,
        shard_and_committee_for_slots=x + x,
        persistent_committees=split(shuffle(validators, bytes([0] * 32)), SHARD_COUNT),
        persistent_committee_reassignments=[],
        deposits_penalized_in_period=[],
        next_shuffling_seed=b'\x00'*32,
        validator_set_delta_hash_chain=bytes([0] * 32),  # stub
        pre_fork_version=INITIAL_FORK_VERSION,
        post_fork_version=INITIAL_FORK_VERSION,
        fork_slot_number=0,
        pending_attestations=[],
        recent_block_hashes=[bytes([0] * 32) for _ in range(CYCLE_LENGTH * 2)],
        randao_mix=bytes([0] * 32)  # stub
    )

    return state
```

## Per-block processing

This procedure should be carried out every beacon block.

* Let `parent_hash` be the hash of the immediate previous beacon block (ie. equal to `ancestor_hashes[0]`).
* Let `parent` be the beacon block with the hash `parent_hash`

First, set `recent_block_hashes` to the output of the following:

```python
def append_to_recent_block_hashes(old_block_hashes: List[Hash32],
                                  parent_slot: int,
                                  current_slot: int,
                                  parent_hash: Hash32) -> List[Hash32]:
    d = current_slot - parent_slot
    return old_block_hashes + [parent_hash] * d
```

The output of `get_block_hash` should not change, except that it will no longer throw for `current_slot - 1`. Also, check that the block's `ancestor_hashes` array was correctly updated, using the following algorithm:

```python
def update_ancestor_hashes(parent_ancestor_hashes: List[Hash32],
                           parent_slot_number: int,
                           parent_hash: Hash32) -> List[Hash32]:
    new_ancestor_hashes = copy.copy(parent_ancestor_hashes)
    for i in range(32):
        if parent_slot_number % 2**i == 0:
            new_ancestor_hashes[i] = parent_hash
    return new_ancestor_hashes
```

### Verify attestations

For each `AttestationRecord` object `obj`:

* Verify that `slot <= block.slot - MIN_ATTESTATION_INCLUSION_DELAY` and `slot >= max(parent.slot - CYCLE_LENGTH + 1, 0)`.
* Verify that `justified_slot` is equal to or earlier than `last_justified_slot`.
* Verify that `justified_block_hash` is the hash of the block in the current chain at the slot -- `justified_slot`.
* Verify that either `last_crosslink_hash` or `shard_block_hash` equals `state.crosslinks[shard].shard_block_hash`.
* Compute `full_parent_hashes` = `[get_block_hash(state, block, slot - CYCLE_LENGTH + i) for i in range(1, CYCLE_LENGTH - len(parent_hashes) + 1)] + parent_hashes` (eg, if `CYCLE_LENGTH = 4`, `slot = 5`, the actual block hashes starting from slot 0 are `Z A B C D E F G H I J`, and `parent_hashes = [D', E']` then `parent_hashes = [B, C, D' E']`). Note that when *creating* an attestation for a block, the hash of that block itself won't yet be in the `state`, so you would need to add it explicitly.
* Let `bit0_attestation_indices, bit1_attestation_indices = get_attestation_participants(state, obj)` (and verify that the method returns successfully)
* Let `bit0_group_public_key = BLSAddPubkeys(bit0_attestation_indices)` and `bit1_group_public_key = BLSAddPubkeys(bit1_attestation_indices)`
* Let `fork_version = pre_fork_version if slot < fork_slot_number else post_fork_version`.
* Verify that `aggregate_sig` verifies using the group pubkey generated and the serialized form of `AttestationSignedData(fork_version, slot, shard, parent_hashes, shard_block_hash, last_crosslinked_hash, shard_block_combined_data_root, justified_slot)` as the message.

Extend the list of `AttestationRecord` objects in the `state` with those included in the block, ordering the new additions in the same order as they came in the block, and replacing `obj.parent_hashes` with the calculated value of `full_parent_hashes`.

### Verify proposer signature

Let `proposal_hash = hash(ProposalSignedData(fork_version, block.slot, 2**64 - 1, block_hash_without_sig))` where `block_hash_without_sig` is the hash of the block except setting `proposer_signature` to `[0, 0]`.

Verify that `BLSVerify(pubkey=get_beacon_proposer(state, block.slot).pubkey, data=proposal_hash, sig=block.proposer_signature)` passes.

### Verify and process RANDAO reveal

* Let `repeat_hash(x, n) = x if n == 0 else repeat_hash(hash(x), n-1)`.
* Let `V = get_beacon_proposer(state, block.slot).
* Verify that `repeat_hash(block.randao_reveal, (block.slot - V.randao_last_change) // RANDAO_SLOTS_PER_LAYER + 1) == V.randao_commitment`
* Set `state.randao_mix = xor(state.randao_mix, block.randao_reveal)`, `V.randao_commitment = block.randao_reveal`, `V.randao_last_change = block.slot`

Finally, if `block.candidate_pow_hash_chain_tip = state.candidate_pow_hash_chain_tip`, set `state.candidate_hash_chain_tip_votes += 1`.

### Process penalties, logouts and other special objects

Verify that the quantity of each type of object in `block.specials` is less than or equal to its maximum (see table at the top). Verify that objects are sorted in order of `kind` (ie. `block.specials[i+1].kind >= block.specials[i].kind` for all `0 <= i < len(block.specials-1)`).

For each `SpecialRecord` `obj` in `block.specials`, verify that its `kind` is one of the below values, and that `obj.data` deserializes according to the format for the given `kind`, then process it. The word "verify" when used below means that if the given verification check fails, the block containing that `SpecialRecord` is invalid.

#### LOGOUT

```python
{
    'validator_index': 'uint64',
    'signature': '[uint256]'
}
```
Perform the following checks:

* Let `fork_version = pre_fork_version if block.slot < fork_slot_number else post_fork_version`. Verify that `BLSVerify(pubkey=validators[data.validator_index].pubkey, msg=hash(LOGOUT_MESSAGE + bytes8(fork_version)), sig=data.signature)`
* Verify that `validators[validator_index].status == ACTIVE`.

Run `exit_validator(data.validator_index, state, block, penalize=False, current_slot=block.slot)`.

#### CASPER_SLASHING

```python
{
    'vote1_aggregate_sig_indices': '[uint24]',
    'vote1_data': AttestationSignedData,
    'vote1_aggregate_sig': '[uint256]',
    'vote2_aggregate_sig_indices': '[uint24]',
    'vote2_data': AttestationSignedData,
    'vote2_aggregate_sig': '[uint256]',
}
```

Perform the following checks:

* For each `aggregate_sig`, verify that `BLSVerify(pubkey=aggregate_pubkey([validators[i].pubkey for i in aggregate_sig_indices]), msg=vote_data, sig=aggsig)` passes.
* Verify that `vote1_data != vote2_data`.
* Let `intersection = [x for x in vote1_aggregate_sig_indices if x in vote2_aggregate_sig_indices]`. Verify that `len(intersection) >= 1`.
* Verify that `vote1_data.justified_slot < vote2_data.justified_slot < vote2_data.slot <= vote1_data.slot`.

For each validator index `v` in `intersection`, if `state.validators[v].status` does not equal `PENALIZED`, then run `exit_validator(v, state, block, penalize=True, current_slot=block.slot)`

#### PROPOSER_SLASHING

```python
{
    'proposer_index': 'uint24',
    'proposal1_data': ProposalSignedData,
    'proposal1_signature': '[uint256]',
    'proposal2_data': ProposalSignedData,
    'proposal1_signature': '[uint256]',
}
```
For each `proposal_signature`, verify that `BLSVerify(pubkey=validators[proposer_index].pubkey, msg=hash(proposal_data), sig=proposal_signature)` passes. Verify that `proposal1_data.slot == proposal2_data.slot` but `proposal1 != proposal2`. If `state.validators[proposer_index].status` does not equal `PENALIZED`, then run `exit_validator(proposer_index, state, penalize=True, current_slot=block.slot)`

#### DEPOSIT_PROOF

```python
{
    'merkle_branch': '[hash32]',
    'merkle_tree_index': 'uint64',
    'deposit_data': {
         'deposit_params': DepositParams,
         'msg_value': 'uint64',
         'timestamp': 'uint64'
    }
}
```

Note that `deposit_data` in serialized form should be the `DepositParams` followed by 8 bytes for the `msg_value` and 8 bytes for the `timestamp`, or exactly the `deposit_data` in the PoW contract of which the hash was placed into the Merkle tree.

Use the following procedure to verify the `merkle_branch`, setting `leaf=serialized_deposit_data`, `depth=POW_CONTRACT_MERKLE_TREE_DEPTH` and `root=state.known_pow_receipt_root`:

```python
def verify_merkle_branch(leaf: Hash32, branch: [Hash32], depth: int, index: int, root: Hash32) -> bool:
    value = leaf
    for i in range(depth):
        if index % 2:
            value = hash(branch[i], value)
        else:
            value = hash(value, branch[i])
    return value == root
```

Verify that `deposit_data.msg_value == DEPOSIT_SIZE` and `block.slot - (deposit_data.timestamp - state.genesis_time) // SLOT_DURATION < DELETION_PERIOD`.

Run `add_validator(validators, deposit_data.deposit_params.pubkey, deposit_data.deposit_params.proof_of_possession, deposit_data.deposit_params.withdrawal_shard, data.deposit_params.withdrawal_address, deposit_data.deposit_params.randao_commitment, PENDING_ACTIVATION, block.slot)`.

## Cycle boundary processing

Repeat the steps in this section while `block.slot - last_state_recalculation_slot >= CYCLE_LENGTH`. For simplicity, we'll use `s` as `last_state_recalculation_slot`.

_Note: `last_state_recalculation_slot` will always be a multiple of `CYCLE_LENGTH`. In the "happy case", this process will trigger, and loop once, every time `block.slot` passes a new exact multiple of `CYCLE_LENGTH`, but if a chain skips more than an entire cycle then the loop may run multiple times, incrementing `last_state_recalculation_slot` by `CYCLE_LENGTH` with each iteration._

#### Precomputation

* Let `active_validators = [state.validators[i] for i in get_active_validator_indices(state.validators)]`
* Let `total_balance = sum([v.balance for v in active_validators])`
* Let `this_cycle_attestations = [a for a in state.pending_attestations if s <= a.slot < s + CYCLE_LENGTH]` (note: this is the set of attestations _of slots in the cycle `s...s+CYCLE_LENGTH-1`_, not attestations _that got included in the chain during the cycle `s...s+CYCLE_LENGTH-1`)
* Let `prev_cycle_attestations = [a for a in state.pending_attestations if s - CYCLE_LENGTH <= a.slot < s]
* Let `this_cycle_s_attestations = [a for a in this_cycle_attestations if get_block_hash(state, block, s) in a.parent_hashes]
* Let `s_attesters` be the union of the validator index sets given by `[get_attestation_participants(state, a) for a in this_cycle_s_attestations]`
* Let `total_balance_attesting_at_s = sum([v.balance for v in s_attesters])`

#### Adjust justified slots and crosslink status

* If `3 * total_balance_attesting_at_s >= 2 * total_balance` then first (i) if `last_justified_slot == s - CYCLE_LENGTH`, set `last_finalized_slot = last_justified_slot`, then (ii) set `last_justified_slot = s`.

For every `(shard, shard_block_hash)` tuple:

* Let `total_balance_attesting_to_h` be the total balance of validators that attested to the shard block with hash `shard_block_hash`.
* Let `total_committee_balance` be the total balance in the committee of validators that could have attested to the shard block with hash `shard_block_hash`.
* If `3 * total_balance_attesting_to_h >= 2 * total_committee_balance`, set `crosslinks[shard] = CrosslinkRecord(slot=last_state_recalculation_slot + CYCLE_LENGTH, hash=shard_block_hash)`.

#### Balance recalculations related to FFG rewards

Note: When applying penalties in the following balance recalculations implementers should make sure the `uint64` does not underflow.

* Let `total_balance` be the total balance of active validators.
* Let `total_balance_in_eth = total_balance // GWEI_PER_ETH`.
* Let `reward_quotient = BASE_REWARD_QUOTIENT * int_sqrt(total_balance_in_eth)`. (The per-slot maximum interest rate is `2/reward_quotient`.)
* Let `quadratic_penalty_quotient = SQRT_E_DROP_TIME**2`. (The portion lost by offline validators after `D` cycles is about `D*D/2/quadratic_penalty_quotient`.)
* Let `time_since_finality = slot - last_finalized_slot`.

* Let `total_balance_participating` be the total balance of validators that voted for the canonical beacon block at slot `s` (note: every attestation for a block in the slot span `s ... s + CYCLE_LENGTH - 1` counts as this)

* Let `B` be the balance of any given validator whose balance we are adjusting, not including any balance changes from this round of state recalculation.
* If `time_since_finality <= 3 * CYCLE_LENGTH` adjust the balance of participating and non-participating validators as follows:
    * Participating validators gain `B // reward_quotient * (2 * total_balance_participating - total_balance) // total_balance`. (Note that this value may be negative.)
    * Non-participating validators lose `B // reward_quotient`.
* Otherwise:
    * Participating validators gain nothing.
    * Non-participating validators lose `B // reward_quotient + B * time_since_finality // quadratic_penalty_quotient`.

In addition, validators with `status == PENALIZED` lose `B // reward_quotient + B * time_since_finality // quadratic_penalty_quotient`.

#### Balance recalculations related to crosslink rewards

For every shard number `shard` for which a crosslink committee exists in the cycle prior to the most recent cycle (`s - CYCLE_LENGTH ... s - 1`), let `V` be the corresponding validator set. Let `B` be the balance of any given validator whose balance we are adjusting, not including any balance changes from this round of state recalculation. For each `shard`, `V`:

* Let `total_balance_of_v` be the total balance of `V`.
* Let `winning_shard_hash` be the hash that the largest total deposits signed for the `shard` during the cycle.
* Define a "participating validator" as a member of `V` that signed a crosslink of `winning_shard_hash`.
* Let `total_balance_of_v_participating` be the total balance of the subset of `V` that participated.
* Let `time_since_last_confirmation = s - crosslinks[shard].slot`.
* Adjust balances as follows:
    * Participating validators gain `B // reward_quotient * (2 * total_balance_of_v_participating - total_balance_of_v) // total_balance_of_v`.
    * Non-participating validators lose `B // reward_quotient`.

#### PoW chain related rules

If `last_state_recalculation_slot % POW_HASH_VOTING_PERIOD == 0`, then:

* If `state.candidate_hash_chain_tip_votes * 3 >= POW_HASH_VOTING_PERIOD * 2`, set `state.hash_chain_tip = state.candidate_hash_chain_tip`
* Set `state.candidate_hash_chain_tip = block.candidate_pow_hash_chain_tip`
* Set `state.candidate_hash_chain_tip_votes = 0`

#### Proposer reshuffling

Run the following code:

```python
active_validator_indices = get_active_validator_indices(validators)
num_validators_to_reshuffle = len(active_validator_indices) // SHARD_PERSISTENT_COMMITTEE_CHANGE_PERIOD
for i in range(num_validators_to_reshuffle):
    # Multiplying i to 2 to ensure we have different input to all the required hashes in the shuffling
    # and none of the hashes used for entropy in this loop will be the same
    vid = active_validator_indices[hash(state.randao_mix + bytes8(i * 2)) % len(active_validator_indices)]
    new_shard = hash(state.randao_mix + bytes8(i * 2 + 1)) % SHARD_COUNT
    shard_reassignment_record = ShardReassignmentRecord(
        validator_index=vid,
        shard=new_shard,
        slot=s + SHARD_PERSISTENT_COMMITTEE_CHANGE_PERIOD
    )
    state.persistent_committee_reassignments.append(shard_reassignment_record)

while len(state.persistent_committee_reassignments) > 0 and state.persistent_committee_reassignments[0].slot <= s:
    rec = state.persistent_committee_reassignments.pop(0)
    for committee in state.persistent_committees:
        if rec.validator_index in committee:
            committee.pop(
                committee.index(rec.validator_index)
            )
    state.persistent_committees[rec.shard].append(rec.validator_index)
```

#### Validator set change

A validator set change can happen if all of the following criteria are satisfied:

* `last_finalized_slot > state.validator_set_change_slot`
* For every shard number `shard` in `shard_and_committee_for_slots`, `crosslinks[shard].slot > state.validator_set_change_slot`

Then, run the following algorithm to update the validator set:

```python
def change_validators(validators: List[ValidatorRecord], current_slot: int) -> None:
    # The active validator set
    active_validators = get_active_validator_indices(validators)
    # The total balance of active validators
    total_balance = sum([v.balance for i, v in enumerate(validators) if i in active_validators])
    # The maximum total wei that can deposit+withdraw
    max_allowable_change = max(
        2 * DEPOSIT_SIZE * GWEI_PER_ETH,
        total_balance // MAX_VALIDATOR_CHURN_QUOTIENT
    )
    # Go through the list start to end depositing+withdrawing as many as possible
    total_changed = 0
    for i in range(len(validators)):
        if validators[i].status == PENDING_ACTIVATION:
            validators[i].status = ACTIVE
            total_changed += DEPOSIT_SIZE * GWEI_PER_ETH
            add_validator_set_change_record(
                state=state,
                index=i,
                pubkey=validators[i].pubkey,
                flag=ENTRY
            )
        if validators[i].status == PENDING_EXIT:
            validators[i].status = PENDING_WITHDRAW
            validators[i].exit_slot = current_slot
            total_changed += validators[i].balance
            add_validator_set_change_record(
                state=state,
                index=i,
                pubkey=validators[i].pubkey,
                flag=EXIT
            )
        if total_changed >= max_allowable_change:
            break

    # Calculate the total ETH that has been penalized in the last ~2-3 withdrawal periods
    period_index = current_slot // COLLECTIVE_PENALTY_CALCULATION_PERIOD
    total_penalties = (
        (state.deposits_penalized_in_period[period_index]) +
        (state.deposits_penalized_in_period[period_index - 1] if period_index >= 1 else 0) +
        (state.deposits_penalized_in_period[period_index - 2] if period_index >= 2 else 0)
    )
    # Separate loop to withdraw validators that have been logged out for long enough, and
    # calculate their penalties if they were slashed

    def withdrawable(v):
        return v.status in (PENDING_WITHDRAW, PENALIZED) and current_slot >= v.exit_slot + MIN_WITHDRAWAL_PERIOD

    withdrawable_validators = sorted(filter(withdrawable, validators), key=lambda v: v.exit_seq)
    for v in withdrawable_validators[:WITHDRAWALS_PER_CYCLE]:
        if v.status == PENALIZED:
            v.balance -= v.balance * min(total_penalties * 3, total_balance) // total_balance
        v.status = WITHDRAWN
        v.exit_slot = current_slot

        withdraw_amount = v.balance
        ...
        # STUB: withdraw to shard chain
```

* Set `state.validator_set_change_slot = s`
* Set `shard_and_committee_for_slots[:CYCLE_LENGTH] = shard_and_committee_for_slots[CYCLE_LENGTH:]`
* Let `next_start_shard = (shard_and_committee_for_slots[-1][-1].shard + 1) % SHARD_COUNT`
* Set `shard_and_committee_for_slots[CYCLE_LENGTH:] = get_new_shuffling(state.next_shuffling_seed, validators, next_start_shard)`
* Set `state.next_shuffling_seed = state.randao_mix`

#### If a validator set change does NOT happen

* Set `shard_and_committee_for_slots[:CYCLE_LENGTH] = shard_and_committee_for_slots[CYCLE_LENGTH:]`
* Let `time_since_finality = block.slot - state.validator_set_change_slot`
* Let `start_shard = shard_and_committee_for_slots[0][0].shard`
* If `time_since_finality * CYCLE_LENGTH <= MIN_VALIDATOR_SET_CHANGE_INTERVAL` or `time_since_finality` is an exact power of 2, set `shard_and_committee_for_slots[CYCLE_LENGTH:] = get_new_shuffling(state.next_shuffling_seed, validators, start_shard)` and set `state.next_shuffling_seed = state.randao_mix`. Note that `start_shard` is not changed from last cycle.

#### Finally...

<<<<<<< HEAD
* Remove all attestation records older than slot `s`
* For any validator with index `v` with balance less than `MIN_ONLINE_DEPOSIT_SIZE` and status `ACTIVE`, run `exit_validator(v, state, penalize=False, current_slot=block.slot)`
=======
* Remove all attestation records older than slot `state.last_state_recalculation_slot`
* Empty the `state.pending_specials` list
* For any validator with index `v` with balance less than `MIN_ONLINE_DEPOSIT_SIZE` and status `ACTIVE`, run `exit_validator(v, state, block, penalize=False, current_slot=block.slot)`
>>>>>>> f513e202
* Set `state.recent_block_hashes = state.recent_block_hashes[CYCLE_LENGTH:]`
* Set `state.last_state_recalculation_slot += CYCLE_LENGTH`

### TODO

Note: This spec is ~65% complete.

**Missing**

* [ ] Specify the rules around acceptable values for `pow_chain_reference` ([issue 58](https://github.com/ethereum/eth2.0-specs/issues/58))
* [ ] Specify the shard chain blocks, blobs, proposers, etc.
* [ ] Specify the deposit contract on the PoW chain in Vyper
* [ ] Specify the beacon chain genesis rules ([issue 58](https://github.com/ethereum/eth2.0-specs/issues/58))
* [ ] Specify the logic for proofs of custody, including slashing conditions
* [ ] Specify BLSVerify and rework the spec for BLS12-381 throughout
* [ ] Specify the constraints for `SpecialRecord`s ([issue 43](https://github.com/ethereum/eth2.0-specs/issues/43))
* [ ] Specify the calculation and validation of `BeaconBlock.state_root`
* [ ] Undergo peer review, security audits and formal verification

**Documentation**

* [ ] Specify the various assumptions (global clock, networking latency, validator honesty, validator liveness, etc.)
* [ ] Add an appendix on gossip networks and the offchain signature aggregation logic
* [ ] Add a glossary (in a separate `glossary.md`) to comprehensively and precisely define all the terms
* [ ] Clearly document the various edge cases, e.g. with committee sizing
* [ ] Rework the document for readability

**Possible modifications and additions**

* [ ] Replace the IMD fork choice rule with LMD
* [ ] Homogenise types to `uint64` ([PR 36](https://github.com/ethereum/eth2.0-specs/pull/36))
* [ ] Reduce the slot duration to 8 seconds
* [ ] Allow for the delayed inclusion of aggregated signatures
* [ ] Introduce a RANDAO slashing condition for early reveals
* [ ] Use a separate hash function for the proof of possession
* [ ] Rework the `ShardAndCommittee` data structures
* [ ] Add a double-batched Merkle accumulator for historical beacon chain blocks
* [ ] Allow for deposits larger than 32 ETH, as well as deposit top-ups
* [ ] Add penalties for deposits below 32 ETH (or some other threshold)
* [ ] Add a `SpecialRecord` to (re)register

# Appendix
## Appendix A - Hash function

We aim to have a STARK-friendly hash function `hash(x)` for the production launch of the beacon chain. While the standardisation process for a STARK-friendly hash function takes place—led by STARKware, who will produce a detailed report with recommendations—we use `BLAKE2b-512` as a placeholder. Specifically, we set `hash(x) := BLAKE2b-512(x)[0:32]` where the `BLAKE2b-512` algorithm is defined in [RFC 7693](https://tools.ietf.org/html/rfc7693) and the input `x` is of type `bytes`.

## Copyright
Copyright and related rights waived via [CC0](https://creativecommons.org/publicdomain/zero/1.0/).<|MERGE_RESOLUTION|>--- conflicted
+++ resolved
@@ -50,12 +50,8 @@
 | `MIN_WITHDRAWAL_PERIOD` | 2**13 (= 8192) | slots | ~14 hours |
 | `DELETION_PERIOD` | 2**22 (= 4,194,304) | slots | ~290 days |
 | `COLLECTIVE_PENALTY_CALCULATION_PERIOD` | 2**20 (= 1,048,576) | slots | ~2.4 months |
-<<<<<<< HEAD
+| `SLASHING_WHISTLEBLOWER_REWARD_DENOMINATOR` | 2**9 (= 512) |
 | `BASE_REWARD_QUOTIENT` | 2**11 (= 2,048) | — |
-=======
-| `SLASHING_WHISTLEBLOWER_REWARD_DENOMINATOR` | 2**9 (= 512) |
-| `BASE_REWARD_QUOTIENT` | 2**15 (= 32,768) | — |
->>>>>>> f513e202
 | `MAX_VALIDATOR_CHURN_QUOTIENT` | 2**5 (= 32) | — |
 | `POW_HASH_VOTING_PERIOD` | 2**10 (=1024) | - |
 | `POW_CONTRACT_MERKLE_TREE_DEPTH` | 2**5 (=32) | - |
@@ -64,15 +60,9 @@
 
 **Notes**
 
-<<<<<<< HEAD
-* See a recommended min committee size of 111 here https://vitalik.ca/files/Ithaca201807_Sharding.pdf); our algorithm will generally ensure the committee size is at least half the target.
-* The `SQRT_E_DROP_TIME` constant is the amount of time it takes for the quadratic leak to cut deposits of non-participating validators by ~39.4%. 
-* The `BASE_REWARD_QUOTIENT` constant dictates the per-cycle interest rate assuming all validators are participating, assuming total deposits of 1 ETH. It corresponds to ~2.57% annual interest assuming 10 million participating ETH.
-=======
 * See a recommended min committee size of 111 [here](https://vitalik.ca/files/Ithaca201807_Sharding.pdf); our algorithm will generally ensure the committee size is at least half the target.
 * The `SQRT_E_DROP_TIME` constant is the amount of time it takes for the quadratic leak to cut deposits of non-participating validators by ~39.4%.
-* The `BASE_REWARD_QUOTIENT` constant is the per-slot interest rate assuming all validators are participating, assuming total deposits of 1 ETH. It corresponds to ~3.88% annual interest assuming 10 million participating ETH.
->>>>>>> f513e202
+* The `BASE_REWARD_QUOTIENT` constant dictates the per-cycle interest rate assuming all validators are participating, assuming total deposits of 1 ETH. It corresponds to ~2.57% annual interest assuming 10 million participating ETH.
 * At most `1/MAX_VALIDATOR_CHURN_QUOTIENT` of the validators can change during each validator set change.
 
 **Validator status codes**
@@ -1167,14 +1157,8 @@
 
 #### Finally...
 
-<<<<<<< HEAD
 * Remove all attestation records older than slot `s`
-* For any validator with index `v` with balance less than `MIN_ONLINE_DEPOSIT_SIZE` and status `ACTIVE`, run `exit_validator(v, state, penalize=False, current_slot=block.slot)`
-=======
-* Remove all attestation records older than slot `state.last_state_recalculation_slot`
-* Empty the `state.pending_specials` list
 * For any validator with index `v` with balance less than `MIN_ONLINE_DEPOSIT_SIZE` and status `ACTIVE`, run `exit_validator(v, state, block, penalize=False, current_slot=block.slot)`
->>>>>>> f513e202
 * Set `state.recent_block_hashes = state.recent_block_hashes[CYCLE_LENGTH:]`
 * Set `state.last_state_recalculation_slot += CYCLE_LENGTH`
 
