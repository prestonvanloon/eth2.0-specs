# Ethereum 2.0 Phase 0 -- The Beacon Chain

###### tags: `spec`, `eth2.0`, `casper`, `sharding`, `beacon`

**NOTICE**: This document is a work-in-progress for researchers and implementers. It reflects recent spec changes and takes precedence over the [Python proof-of-concept implementation](https://github.com/ethereum/beacon_chain).

### Introduction

This document represents the specification for Phase 0 of Ethereum 2.0 -- The Beacon Chain.

At the core of Ethereum 2.0 is a system chain called the "beacon chain". The beacon chain stores and manages the set of active proof-of-stake validators. In the initial deployment phases of Ethereum 2.0 the only mechanism to become a validator is to make a fixed-size one-way ETH deposit to a registration contract on the Ethereum 1.0 PoW chain. Induction as a validator happens after registration transaction receipts are processed by the beacon chain and after a queuing process. Deregistration is either voluntary or done forcibly as a penalty for misbehavior.

The primary source of load on the beacon chain are "attestations". Attestations simultaneously attest to a shard block and a corresponding beacon chain block. A sufficient number of attestations for the same shard block create a "crosslink", confirming the shard segment up to that shard block into the beacon chain. Crosslinks also serve as infrastructure for asynchronous cross-shard communication.

### Terminology

* **Validator** - a participant in the Casper/sharding consensus system. You can become one by depositing 32 ETH into the Casper mechanism.
* **Active validator set** - those validators who are currently participating, and which the Casper mechanism looks to produce and attest to blocks, crosslinks and other consensus objects.
* **Committee** - a (pseudo-) randomly sampled subset of the active validator set. When a committee is referred to collectively, as in "this committee attests to X", this is assumed to mean "some subset of that committee that contains enough validators that the protocol recognizes it as representing the committee".
* **Proposer** - the validator that creates a beacon chain block
* **Attester** - a validator that is part of a committee that needs to sign off on a beacon chain block while simultaneously creating a link (crosslink) to a recent shard block on a particular shard chain.
* **Beacon chain** - the central PoS chain that is the base of the sharding system.
* **Shard chain** - one of the chains on which user transactions take place and account data is stored.
* **Crosslink** - a set of signatures from a committee attesting to a block in a shard chain, which can be included into the beacon chain. Crosslinks are the main means by which the beacon chain "learns about" the updated state of shard chains.
* **Slot** - a period of `SLOT_DURATION` seconds, during which one proposer has the ability to create a beacon chain block and some attesters have the ability to make attestations
* **Cycle** - a span of slots during which all validators get exactly one chance to make an attestation
* **Finalized**, **justified** - see Casper FFG finalization here: https://arxiv.org/abs/1710.09437
* **Withdrawal period** - number of slots between a validator exit and the validator balance being withdrawable
* **Genesis time** - the Unix time of the genesis beacon chain block at slot 0

### Constants

| Constant | Value | Unit | Approximation |
| --- | --- | :---: | - |
| `SHARD_COUNT` | 2**10 (= 1,024)| shards |
| `DEPOSIT_SIZE` | 2**5 (= 32) | ETH |
| `MIN_ONLINE_DEPOSIT_SIZE` | 2**4 (= 16) | ETH |
| `GWEI_PER_ETH` | 10**9 | Gwei/ETH |
| `DEPOSIT_CONTRACT_ADDRESS` | **TBD** | - |
| `TARGET_COMMITTEE_SIZE` | 2**8 (= 256) | validators |
| `GENESIS_TIME` | **TBD** | seconds |
<<<<<<< HEAD
| `SLOT_DURATION` | 2**4 (= 16) | seconds |
| `CYCLE_LENGTH` | 2**6 (= 64) | slots | ~17 minutes |
| `RANDAO_SLOTS_PER_LAYER` | 2**12 (= 4096) | slots | ~18 hours |
| `SQRT_E_DROP_TIME` | 2**10 (= 1,024) | cycles | ~12 days |
| `MIN_WITHDRAWAL_PERIOD` | 2**12 (= 4096) | slots | ~18 hours |
| `WITHDRAWALS_PER_CYCLE` | 8 | - | 4.3m ETH in ~6 months |
| `COLLECTIVE_PENALTY_CALCULATION_PERIOD` | 2**19 (= 524,288) | slots | ~3 months |
| `DELETION_PERIOD` | 2**21 (= 2,097,152) | slots | ~1.06 years |
| `SHARD_PERSISTENT_COMMITTEE_CHANGE_PERIOD` | 2**16 (= 65,536) | slots | ~12 days |
| `BASE_REWARD_QUOTIENT` | 2**9 (= 512) | — |
=======
| `SLOT_DURATION` | 6 | seconds |
| `CYCLE_LENGTH` | 2**6 (= 64) | slots | ~6 minutes |
| `MIN_VALIDATOR_SET_CHANGE_INTERVAL` | 2**8 (= 256) | slots | ~25 minutes |
| `SHARD_PERSISTENT_COMMITTEE_CHANGE_PERIOD` | 2**17 (= 131,072) | slots | ~9 days |
| `MIN_ATTESTATION_INCLUSION_DELAY` | 2**2 (= 4) | slots | ~24 seconds |
| `RANDAO_SLOTS_PER_LAYER` | 2**12 (= 4096) | slots | ~7 hours |
| `SQRT_E_DROP_TIME` | 2**18 (= 262,144) | slots | ~18 days |
| `WITHDRAWALS_PER_CYCLE` | 2**2 (=4) | validators | 5.2m ETH in ~6 months |
| `MIN_WITHDRAWAL_PERIOD` | 2**13 (= 8192) | slots | ~14 hours |
| `DELETION_PERIOD` | 2**22 (= 4,194,304) | slots | ~290 days |
| `COLLECTIVE_PENALTY_CALCULATION_PERIOD` | 2**20 (= 1,048,576) | slots | ~2.4 months |
| `BASE_REWARD_QUOTIENT` | 2**15 (= 32,768) | — |
>>>>>>> 396d7985
| `MAX_VALIDATOR_CHURN_QUOTIENT` | 2**5 (= 32) | — |
| `POW_HASH_VOTING_PERIOD` | 2**10 (=1024) | - |
| `POW_CONTRACT_MERKLE_TREE_DEPTH` | 2**5 (=32) | - |
| `LOGOUT_MESSAGE` | `"LOGOUT"` | — |
| `INITIAL_FORK_VERSION` | 0 | — |

**Notes**

* See a recommended min committee size of 111 here https://vitalik.ca/files/Ithaca201807_Sharding.pdf); our algorithm will generally ensure the committee size is at least half the target.
* The `SQRT_E_DROP_TIME` constant is the amount of time it takes for the quadratic leak to cut deposits of non-participating validators by ~39.4%. 
* The `BASE_REWARD_QUOTIENT` constant is the per-cycle interest rate assuming all validators are participating, assuming total deposits of 1 ETH. It corresponds to ~3.88% annual interest assuming 10 million participating ETH.
* At most `1/MAX_VALIDATOR_CHURN_QUOTIENT` of the validators can change during each validator set change.

**Validator status codes**

| Name | Value |
| - | :-: |
| `PENDING_ACTIVATION` | `0` |
| `ACTIVE` | `1` |
| `PENDING_EXIT` | `2` |
| `PENDING_WITHDRAW` | `3` |
| `WITHDRAWN` | `4` |
| `PENALIZED` | `127` |

**Special record types**

| Name | Value | Maximum count |
| - | :-: | :-: |
| `LOGOUT` | `0` | `16` |
| `CASPER_SLASHING` | `1` | `16` |
| `PROPOSER_SLASHING` | `2` | `16` |
| `DEPOSIT_PROOF` | `3` | `16` |

**Validator set delta flags**

| Name | Value |
| - | :-: |
| `ENTRY` | `0` |
| `EXIT` | `1` |

### PoW chain registration contract

The initial deployment phases of Ethereum 2.0 are implemented without consensus changes to the PoW chain. A registration contract is added to the PoW chain to deposit ETH. This contract has a `registration` function which takes as arguments `pubkey`, `withdrawal_shard`, `withdrawal_address`, `randao_commitment` as defined in a `ValidatorRecord` below. A BLS `proof_of_possession` of types `bytes` is given as a final argument.

The registration contract emits a log with the various arguments for consumption by the beacon chain. It does not do validation, pushing the registration logic to the beacon chain. In particular, the proof of possession (based on the BLS12-381 curve) is not verified by the registration contract.

## Data structures
### Beacon chain blocks

A `BeaconBlock` has the following fields:

```python
{
    # Slot number
    'slot': 'uint64',
    # Proposer RANDAO reveal
    'randao_reveal': 'hash32',
    # Recent PoW chain reference (receipt root)
    'candidate_pow_receipt_root': 'hash32',
    # Skip list of previous beacon block hashes
    # i'th item is the most recent ancestor whose slot is a multiple of 2**i for i = 0, ..., 31
    'ancestor_hashes': ['hash32'],
    # State root
    'state_root': 'hash32',
    # Attestations
    'attestations': [AttestationRecord],
    # Specials (e.g. logouts, penalties)
    'specials': [SpecialRecord],
    # Proposer signature
    'proposer_signature': ['uint256'],
}
```

An `AttestationRecord` has the following fields:

```python
{
    # Slot number
    'slot': 'uint64',
    # Shard number
    'shard': 'uint16',
    # Beacon block hashes not part of the current chain, oldest to newest
    'oblique_parent_hashes': ['hash32'],
    # Shard block hash being attested to
    'shard_block_hash': 'hash32',
    # Last crosslink hash
    'last_crosslink_hash': 'hash32',
    # Root of data between last hash and this one
    'shard_block_combined_data_root': 'hash32',
    # Attester participation bitfield (1 bit per attester)
    'attester_bitfield': 'bytes',
    # Slot of last justified beacon block
    'justified_slot': 'uint64',
    # Hash of last justified beacon block
    'justified_block_hash': 'hash32',
    # BLS aggregate signature
    'aggregate_sig': ['uint256']
}
```

A `ProposalSignedData` has the following fields:

```python
{
    # Fork version
    'fork_version': 'uint64',
    # Slot number
    'slot': 'uint64',
    # Shard ID (or `2**64 - 1` for beacon chain)
    'shard_id': 'uint64',
    # Block hash
    'block_hash': 'hash32',
}
```

An `AttestationSignedData` has the following fields:

```python
{
    # Fork version
    'fork_version': 'uint64',
    # Slot number
    'slot': 'uint64',
    # Shard number
    'shard': 'uint16',
    # CYCLE_LENGTH parent hashes
    'parent_hashes': ['hash32'],
    # Shard block hash
    'shard_block_hash': 'hash32',
    # Last crosslink hash
    'last_crosslink_hash': 'hash32',
    # Root of data between last hash and this one
    'shard_block_combined_data_root': 'hash32',
    # Slot of last justified beacon block referenced in the attestation
    'justified_slot': 'uint64'
}
```

A `SpecialRecord` has the following fields:

```python
{
    # Kind
    'kind': 'uint8',
    # Data
    'data': 'bytes'
}
```

### Beacon chain state

The `BeaconState` has the following fields:

```python
{
    # Slot of last validator set change
    'validator_set_change_slot': 'uint64',
    # List of validators
    'validators': [ValidatorRecord],
    # Most recent crosslink for each shard
    'crosslinks': [CrosslinkRecord],
    # Last cycle-boundary state recalculation
    'last_state_recalculation_slot': 'uint64',
    # Last finalized slot
    'last_finalized_slot': 'uint64',
    # Last justified slot
    'last_justified_slot': 'uint64',
    # Committee members and their assigned shard, per slot
    'shard_and_committee_for_slots': [[ShardAndCommittee]],
    # Persistent shard committees
    'persistent_committees': [['uint24']],
    'persistent_committee_reassignments': [ShardReassignmentRecord],
    # Randao seed used for next shuffling
    'next_shuffling_seed': 'hash32',
    # Total deposits penalized in the given withdrawal period
    'deposits_penalized_in_period': ['uint64'],
    # Hash chain of validator set changes (for light clients to easily track deltas)
    'validator_set_delta_hash_chain': 'hash32'
    # Current sequence number for withdrawals
    'current_exit_seq': 'uint64',
    # Genesis time
    'genesis_time': 'uint64',
    # PoW chain reference
    'known_pow_receipt_root': 'hash32',
    'candidate_pow_receipt_root': 'hash32',
    'candidate_pow_receipt_root_votes': 'uint64',
    # Parameters relevant to hard forks / versioning.
    # Should be updated only by hard forks.
    'pre_fork_version': 'uint64',
    'post_fork_version': 'uint64',
    'fork_slot_number': 'uint64',
    # Attestations not yet processed
    'pending_attestations': [AttestationRecord],
    # recent beacon block hashes needed to process attestations, older to newer
    'recent_block_hashes': ['hash32'],
    # RANDAO state
    'randao_mix': 'hash32'
}
```

A `ValidatorRecord` has the following fields:

```python
{
    # BLS public key
    'pubkey': 'uint256',
    # Withdrawal shard number
    'withdrawal_shard': 'uint16',
    # Withdrawal address
    'withdrawal_address': 'address',
    # RANDAO commitment
    'randao_commitment': 'hash32',
    # Slot the RANDAO commitment was last changed
    'randao_last_change': 'uint64',
    # Balance in Gwei
    'balance': 'uint64',
    # Status code
    'status': 'uint8',
    # Slot when validator exited (or 0)
    'exit_slot': 'uint64'
    # Sequence number when validator exited (or 0)
    'exit_seq': 'uint64'
}
```

A `CrosslinkRecord` has the following fields:

```python
{
    # Slot number
    'slot': 'uint64',
    # Shard chain block hash
    'shard_block_hash': 'hash32'
}
```

A `ShardAndCommittee` object has the following fields:

```python
{
    # Shard number
    'shard': 'uint16',
    # Validator indices
    'committee': ['uint24']
}
```

A `ShardReassignmentRecord` object has the following fields:

```python
{
    # Which validator to reassign
    'validator_index': 'uint24',
    # To which shard
    'shard': 'uint16',
    # When
    'slot': 'uint64'
}
```

## Beacon chain processing

The beacon chain is the "main chain" of the PoS system. The beacon chain's main responsibilities are:

* Store and maintain the set of active, queued and exited validators
* Process crosslinks (see above)
* Process its own block-by-block consensus, as well as the finality gadget

Processing the beacon chain is fundamentally similar to processing a PoW chain in many respects. Clients download and process blocks, and maintain a view of what is the current "canonical chain", terminating at the current "head". However, because of the beacon chain's relationship with the existing PoW chain, and because it is a PoS chain, there are differences.

For a block on the beacon chain to be processed by a node, four conditions have to be met:

* The parent pointed to by the `ancestor_hashes[0]` has already been processed and accepted
* An attestation from the _proposer_ of the block (see later for definition) is included along with the block in the network message object
* The PoW chain block pointed to by the `pow_chain_reference` has already been processed and accepted
* The node's local clock time is greater than or equal to the minimum timestamp as computed by `GENESIS_TIME + block.slot * SLOT_DURATION`

If these conditions are not met, the client should delay processing the beacon block until the conditions are all satisfied.

Beacon block production is significantly different because of the proof of stake mechanism. A client simply checks what it thinks is the canonical chain when it should create a block, and looks up what its slot number is; when the slot arrives, it either proposes or attests to a block as required. Note that this requires each node to have a clock that is roughly (ie. within `SLOT_DURATION` seconds) synchronized with the other nodes.

### Beacon chain fork choice rule

The beacon chain uses the Casper FFG fork choice rule of "favor the chain containing the highest-slot-number justified block". To choose between chains that are all descended from the same justified block, the chain uses "immediate message driven GHOST" (IMD GHOST) to choose the head of the chain.

For a description see: **https://ethresear.ch/t/beacon-chain-casper-ffg-rpj-mini-spec/2760**

For an implementation with a network simulator see: **https://github.com/ethereum/research/blob/master/clock_disparity/ghost_node.py**

Here's an example of its working (green is finalized blocks, yellow is justified, grey is attestations):

![](https://vitalik.ca/files/RPJ.png)

## Beacon chain state transition function

We now define the state transition function. At the high level, the state transition is made up of two parts:

1. The per-block processing, which happens every block, and only affects a few parts of the `state`.
2. The inter-cycle state recalculation, which happens only if `block.slot >= last_state_recalculation_slot + CYCLE_LENGTH`, and affects the entire `state`.

The inter-cycle state recalculation generally focuses on changes to the validator set, including adjusting balances and adding and removing validators, as well as processing crosslinks and managing block justification/finalization, while the per-block processing generally focuses on verifying aggregate signatures and saving temporary records relating to the per-block activity in the `BeaconState`.

### Helper functions

Below are various helper functions.

The following is a function that gets active validator indices from the validator list:
```python
def get_active_validator_indices(validators)
    return [i for i, v in enumerate(validators) if v.status == ACTIVE]
```

The following is a function that shuffles the validator list:

```python
def shuffle(values: List[Any],
            seed: Hash32) -> List[Any]:
    """
    Returns the shuffled ``values`` with seed as entropy.
    """
    values_count = len(values)

    # Entropy is consumed from the seed in 3-byte (24 bit) chunks.
    rand_bytes = 3
    # The highest possible result of the RNG.
    rand_max = 2 ** (rand_bytes * 8) - 1

    # The range of the RNG places an upper-bound on the size of the list that
    # may be shuffled. It is a logic error to supply an oversized list.
    assert values_count < rand_max

    output = [x for x in values]
    source = seed
    index = 0
    while index < values_count - 1:
        # Re-hash the `source` to obtain a new pattern of bytes.
        source = hash(source)
        # Iterate through the `source` bytes in 3-byte chunks.
        for position in range(0, 32 - (32 % rand_bytes), rand_bytes):
            # Determine the number of indices remaining in `values` and exit
            # once the last index is reached.
            remaining = values_count - index
            if remaining == 1:
                break

            # Read 3-bytes of `source` as a 24-bit big-endian integer.
            sample_from_source = int.from_bytes(
                source[position:position + rand_bytes], 'big'
            )

            # Sample values greater than or equal to `sample_max` will cause
            # modulo bias when mapped into the `remaining` range.
            sample_max = rand_max - rand_max % remaining

            # Perform a swap if the consumed entropy will not cause modulo bias.
            if sample_from_source < sample_max:
                # Select a replacement index for the current index.
                replacement_position = (sample_from_source % remaining) + index
                # Swap the current index with the replacement index.
                output[index], output[replacement_position] = output[replacement_position], output[index]
                index += 1
            else:
                # The sample causes modulo bias. A new sample should be read.
                pass

    return output
```

Here's a function that splits a list into `split_count` pieces:

```python
def split(seq: List[Any], split_count: int) -> List[Any]:
    """
    Returns the split ``seq`` in ``split_count`` pieces in protocol.
    """
    list_length = len(seq)
    return [
        seq[(list_length * i // split_count): (list_length * (i + 1) // split_count)]
        for i in range(split_count)
    ]
```

A helper method for readability:

```python
def clamp(minval: int, maxval: int, x: int) -> int:
    if x <= minval:
        return minval
    elif x >= maxval:
        return maxval
    else:
        return x
```

Now, our combined helper method:

```python
def get_new_shuffling(seed: Hash32,
                      validators: List[ValidatorRecord],
                      crosslinking_start_shard: int) -> List[List[ShardAndCommittee]]:
    active_validators = get_active_validator_indices(validators)

    committees_per_slot = clamp(
        1,
        SHARD_COUNT // CYCLE_LENGTH,
        len(active_validators) // CYCLE_LENGTH // TARGET_COMMITTEE_SIZE,
    )

    output = []

    # Shuffle with seed
    shuffled_active_validator_indices = shuffle(active_validators, seed)

    # Split the shuffled list into cycle_length pieces
    validators_per_slot = split(shuffled_active_validator_indices, CYCLE_LENGTH)

    for slot, slot_indices in enumerate(validators_per_slot):
        # Split the shuffled list into committees_per_slot pieces
        shard_indices = split(slot_indices, committees_per_slot)

        shard_id_start = crosslinking_start_shard + slot * committees_per_slot

        shards_and_committees_for_slot = [
            ShardAndCommittee(
                shard=(shard_id_start + shard_position) % SHARD_COUNT,
                committee=indices
            )
            for shard_position, indices in enumerate(shard_indices)
        ]
        output.append(shards_and_committees_for_slot)

    return output
```

Here's a diagram of what's going on:

![](http://vitalik.ca/files/ShuffleAndAssign.png?1)

We also define two functions for retrieving data from the state:

```python
def get_shards_and_committees_for_slot(state: BeaconState,
                                       slot: int) -> List[ShardAndCommittee]:
    earliest_slot_in_array = state.last_state_recalculation_slot - CYCLE_LENGTH
    assert earliest_slot_in_array <= slot < earliest_slot_in_array + CYCLE_LENGTH * 2
    return state.shard_and_committee_for_slots[slot - earliest_slot_in_array]

def get_block_hash(state: BeaconState,
                   current_block: BeaconBlock,
                   slot: int) -> Hash32:
    earliest_slot_in_array = current_block.slot - len(state.recent_block_hashes)
    assert earliest_slot_in_array <= slot < current_block.slot
    return state.recent_block_hashes[slot - earliest_slot_in_array]
```

`get_block_hash(_, _, s)` should always return the block hash in the beacon chain at slot `s`, and `get_shards_and_committees_for_slot(_, s)` should not change unless the validator set changes.

The following is a function that determines the proposer of a beacon block:

```python
def get_beacon_proposer(state:BeaconState, slot: int) -> ValidatorRecord:
    first_committee = get_shards_and_committees_for_slot(state, slot)[0]
    index = first_committee[slot % len(first_committee)]
    return state.validators[index]
```

We define another set of helpers to be used throughout: `bytes1(x): return x.to_bytes(1, 'big')`, `bytes2(x): return x.to_bytes(2, 'big')`, and so on for all integers, particularly 1, 2, 3, 4, 8, 32.

We define a function to "add a link" to the validator hash chain, used when a validator is added or removed:

```python
def add_validator_set_change_record(state: BeaconState,
                                    index: int,
                                    pubkey: int,
                                    flag: int) -> None:
    state.validator_set_delta_hash_chain = \
        hash(state.validator_set_delta_hash_chain +
             bytes1(flag) + bytes3(index) + bytes32(pubkey))
```

Finally, we abstractly define `int_sqrt(n)` for use in reward/penalty calculations as the largest integer `k` such that `k**2 <= n`. Here is one possible implementation, though clients are free to use their own including standard libraries for [integer square root](https://en.wikipedia.org/wiki/Integer_square_root) if available and meet the specification.

```python
def int_sqrt(n: int) -> int:
    x = n
    y = (x + 1) // 2
    while y < x:
        x = y
        y = (x + n // x) // 2
    return x
```

### PoW chain contract

The beacon chain is initialized when a condition is met inside a contract on the existing PoW chain. This contract's code in Vyper is as follows:

```python
HashChainValue: event({prev_tip: bytes32, data: bytes[2064], total_deposit_count: int128})
ChainStart: event({hash_chain_tip: bytes32, time: bytes[8]})

receipt_tree: bytes32[int128]
total_deposit_count: int128

@payable
@public
def deposit(deposit_params: bytes[2048]):
    index:int128 = self.total_deposit_count + 2**POW_CONTRACT_MERKLE_TREE_DEPTH
    msg_gwei_bytes8: bytes[8] = slice(as_bytes32(msg.value / 10**9), 24, 8)
    timestamp_bytes8: bytes[8] = slice(s_bytes32(block.timestamp), 24, 8)
    deposit_data: bytes[2064] = concat(deposit_params, msg_gwei_bytes8, timestamp_bytes8)

    log.HashChainValue(self.receipt_tree[1], deposit_data, self.total_deposit_count)    

    self.receipt_tree[index] = sha3(deposit_data)
    for i in range(POW_CONTRACT_MERKLE_TREE_DEPTH):
        index //= 2
        self.receipt_tree[index] = sha3(concat(self.receipt_tree[index * 2], self.receipt_tree[index * 2 + 1]))
    self.total_deposit_count += 1
    if self.total_deposit_count == 16384:
        log.ChainStart(self.receipt_tree[1], timestamp_bytes8)

@public
@constant
def get_receipt_root() -> bytes32:
    return self.receipt_tree[1]
```

The contract is at address `DEPOSIT_CONTRACT_ADDRESS`. When a user wishes to become a validator by moving their ETH from the 1.0 chain to the 2.0 chain, they should call the `deposit` function, sending along 32 ETH and providing as `deposit_params` a SimpleSerialize'd `DepositParams` object of the form:

```python
{
    'pubkey': 'int256',
    'proof_of_possession': ['int256'],
    'withdrawal_shard': 'int64',
    'withdrawal_address`: 'bytes20',
    'randao_commitment`: 'hash32'
}
```

If the user wishes to deposit more than `DEPOSIT_SIZE` ETH, they would need to make multiple calls. When the contract publishes a `ChainStart` log, this initializes the chain, calling `on_startup` with:

* `initial_validator_entries` equal to the list of data records published as HashChainValue logs so far, in the order in which they were published (oldest to newest).
* `genesis_time` equal to the `time` value published in the log
* `pow_hash_chain_tip` equal to the `hash_chain_tip` value published in the log

### On startup

A valid block with slot `0` (the "genesis block") has the following values. Other validity rules (eg. requiring a signature) do not apply.

```python
{
    'slot': 0,
    'randao_reveal': bytes32(0),
    'candidate_pow_receipt_root': bytes32(0),
    'ancestor_hashes': [bytes32(0) for i in range(32)],
    'state_root': STARTUP_STATE_ROOT,
    'attestations': [],
    'specials': [],
    'proposer_signature': [0, 0]
}
```

`STARTUP_STATE_ROOT` is the root of the initial state, computed by running the following code:

```python
def on_startup(initial_validator_entries: List[Any], genesis_time: uint64, pow_hash_chain_tip: Hash32) -> BeaconState:
    # Induct validators
    validators = []
    for pubkey, proof_of_possession, withdrawal_shard, withdrawal_address, \
            randao_commitment in initial_validator_entries:
        add_validator(
            validators=validators,
            pubkey=pubkey,
            proof_of_possession=proof_of_possession,
            withdrawal_shard=withdrawal_shard,
            withdrawal_address=withdrawal_address,
            randao_commitment=randao_commitment,
            current_slot=0,
            status=ACTIVE,
        )
    # Setup state
    x = get_new_shuffling(bytes([0] * 32), validators, 0)
    crosslinks = [
        CrosslinkRecord(
            slot=0,
            hash=bytes([0] * 32)
        )
        for i in range(SHARD_COUNT)
    ]
    state = BeaconState(
        validator_set_change_slot=0,
        validators=validators,
        crosslinks=crosslinks,
        last_state_recalculation_slot=0,
        last_finalized_slot=0,
        last_justified_slot=0,
        shard_and_committee_for_slots=x + x,
        persistent_committees=split(shuffle(validators, bytes([0] * 32)), SHARD_COUNT),
        persistent_committee_reassignments=[],
        deposits_penalized_in_period=[],
        next_shuffling_seed=b'\x00'*32,
        validator_set_delta_hash_chain=bytes([0] * 32),  # stub
        current_exit_seq=0,
        genesis_time=genesis_time,
        known_pow_hash_chain_tip=pow_hash_chain_tip,
        processed_pow_hash_chain_tip=pow_hash_chain_tip,
        candidate_pow_hash_chain_tip=bytes([0] * 32),
        candidate_pow_hash_chain_tip_votes=0,
        pre_fork_version=INITIAL_FORK_VERSION,
        post_fork_version=INITIAL_FORK_VERSION,
        fork_slot_number=0,
        pending_attestations=[],
        pending_specials=[],
        recent_block_hashes=[bytes([0] * 32) for _ in range(CYCLE_LENGTH * 2)],
        randao_mix=bytes([0] * 32)  # stub
    )

    return state
```

The `add_validator` routine is defined below.

### Routine for adding a validator

This routine should be run for every validator that is inducted as part of a log created on the PoW chain [TODO: explain where to check for these logs]. The status of the validators added after genesis is `PENDING_ACTIVATION`. These logs should be processed in the order in which they are emitted by the PoW chain.

First, a helper function:

```python
def min_empty_validator(validators: List[ValidatorRecord], current_slot: int):
    for i, v in enumerate(validators):
        if v.status == WITHDRAWN and v.exit_slot <= current_slot - DELETION_PERIOD:
            return i
    return None
```

Now, to add a validator:

```python
def add_validator(validators: List[ValidatorRecord],
                  pubkey: int,
                  proof_of_possession: bytes,
                  withdrawal_shard: int,
                  withdrawal_address: Address,
                  randao_commitment: Hash32,
                  status: int,
                  current_slot: int) -> int:
    # if following assert fails, validator induction failed
    # move on to next validator registration log
    signed_message = as_bytes32(pubkey) + as_bytes2(withdrawal_shard) + withdrawal_address + randao_commitment
    assert BLSVerify(pub=pubkey,
                     msg=hash(signed_message),
                     sig=proof_of_possession)
    # Pubkey uniqueness
    assert pubkey not in [v.pubkey for v in validators]
    rec = ValidatorRecord(
        pubkey=pubkey,
        withdrawal_shard=withdrawal_shard,
        withdrawal_address=withdrawal_address,
        randao_commitment=randao_commitment,
        randao_last_change=current_slot,
        balance=DEPOSIT_SIZE * GWEI_PER_ETH,
        status=status,
        exit_slot=0,
        exit_seq=0
    )
    # Add the validator
    index = min_empty_validator(validators)
    if index is None:
        validators.append(rec)
        index = len(validators) - 1
    else:
        validators[index] = rec
    return index
```

### Routine for removing a validator

```python
def exit_validator(index, state, penalize, current_slot):
    validator = state.validators[index]
    validator.exit_slot = current_slot
    validator.exit_seq = state.current_exit_seq
    state.current_exit_seq += 1
    for committee in state.persistent_committees:
        for i, vindex in committee:
            if vindex == index:
                committee.pop(i)
                break
    if penalize:
        validator.status = PENALIZED
        state.deposits_penalized_in_period[current_slot // COLLECTIVE_PENALTY_CALCULATION_PERIOD] += validator.balance
    else:
        validator.status = PENDING_EXIT
    add_validator_set_change_record(state, index, validator.pubkey, EXIT)
```

## On startup

Run the following code:

```python
def on_startup(initial_validator_entries: List[Any]) -> BeaconState:
    # Induct validators
    validators = []
    for pubkey, proof_of_possession, withdrawal_shard, withdrawal_address, \
            randao_commitment in initial_validator_entries:
        add_validator(
            validators=validators,
            pubkey=pubkey,
            proof_of_possession=proof_of_possession,
            withdrawal_shard=withdrawal_shard,
            withdrawal_address=withdrawal_address,
            randao_commitment=randao_commitment,
            current_slot=0,
            status=ACTIVE,
        )
    # Setup state
    x = get_new_shuffling(bytes([0] * 32), validators, 0)
    crosslinks = [
        CrosslinkRecord(
            slot=0,
            hash=bytes([0] * 32)
        )
        for i in range(SHARD_COUNT)
    ]
    state = BeaconState(
        validator_set_change_slot=0,
        validators=validators,
        crosslinks=crosslinks,
        last_state_recalculation_slot=0,
        last_finalized_slot=0,
        last_justified_slot=0,
        shard_and_committee_for_slots=x + x,
        persistent_committees=split(shuffle(validators, bytes([0] * 32)), SHARD_COUNT),
        persistent_committee_reassignments=[],
        deposits_penalized_in_period=[],
        next_shuffling_seed=b'\x00'*32,
        validator_set_delta_hash_chain=bytes([0] * 32),  # stub
        pre_fork_version=INITIAL_FORK_VERSION,
        post_fork_version=INITIAL_FORK_VERSION,
        fork_slot_number=0,
        pending_attestations=[],
        recent_block_hashes=[bytes([0] * 32) for _ in range(CYCLE_LENGTH * 2)],
        randao_mix=bytes([0] * 32)  # stub
    )

    return state
```

## Per-block processing

This procedure should be carried out every beacon block.

* Let `parent_hash` be the hash of the immediate previous beacon block (ie. equal to `ancestor_hashes[0]`).
* Let `parent` be the beacon block with the hash `parent_hash`

First, set `recent_block_hashes` to the output of the following:

```python
def append_to_recent_block_hashes(old_block_hashes: List[Hash32],
                                  parent_slot: int,
                                  current_slot: int,
                                  parent_hash: Hash32) -> List[Hash32]:
    d = current_slot - parent_slot
    return old_block_hashes + [parent_hash] * d
```

The output of `get_block_hash` should not change, except that it will no longer throw for `current_slot - 1`. Also, check that the block's `ancestor_hashes` array was correctly updated, using the following algorithm:

```python
def update_ancestor_hashes(parent_ancestor_hashes: List[Hash32],
                           parent_slot_number: int,
                           parent_hash: Hash32) -> List[Hash32]:
    new_ancestor_hashes = copy.copy(parent_ancestor_hashes)
    for i in range(32):
        if parent_slot_number % 2**i == 0:
            new_ancestor_hashes[i] = parent_hash
    return new_ancestor_hashes
```

### Verify attestations

For each `AttestationRecord` object:

* Verify that `slot <= block.slot - MIN_ATTESTATION_INCLUSION_DELAY` and `slot >= max(parent.slot - CYCLE_LENGTH + 1, 0)`.
* Verify that `justified_slot` is equal to or earlier than `last_justified_slot`.
* Verify that `justified_block_hash` is the hash of the block in the current chain at the slot -- `justified_slot`.
* Verify that either `last_crosslink_hash` or `shard_block_hash` equals `state.crosslinks[shard].shard_block_hash`.
* Compute `parent_hashes` = `[get_block_hash(state, block, slot - CYCLE_LENGTH + i) for i in range(1, CYCLE_LENGTH - len(oblique_parent_hashes) + 1)] + oblique_parent_hashes` (eg, if `CYCLE_LENGTH = 4`, `slot = 5`, the actual block hashes starting from slot 0 are `Z A B C D E F G H I J`, and `oblique_parent_hashes = [D', E']` then `parent_hashes = [B, C, D' E']`). Note that when *creating* an attestation for a block, the hash of that block itself won't yet be in the `state`, so you would need to add it explicitly.
* Let `attestation_indices` be `get_shards_and_committees_for_slot(state, slot)[x]`, choosing `x` so that `attestation_indices.shard` equals the `shard` value provided to find the set of validators that is creating this attestation record.
* Verify that `len(attester_bitfield) == ceil_div8(len(attestation_indices))`, where `ceil_div8 = (x + 7) // 8`. Verify that bits `len(attestation_indices)....` and higher, if present (i.e. `len(attestation_indices)` is not a multiple of 8), are all zero.
* Derive a group public key by adding the public keys of all of the attesters in `attestation_indices` for whom the corresponding bit in `attester_bitfield` (the ith bit is `(attester_bitfield[i // 8] >> (7 - (i %8))) % 2`) equals 1.
* Let `fork_version = pre_fork_version if slot < fork_slot_number else post_fork_version`.
* Verify that `aggregate_sig` verifies using the group pubkey generated and the serialized form of `AttestationSignedData(fork_version, slot, shard, parent_hashes, shard_block_hash, last_crosslinked_hash, shard_block_combined_data_root, justified_slot)` as the message.

Extend the list of `AttestationRecord` objects in the `state` with those included in the block, ordering the new additions in the same order as they came in the block.

### Verify proposer signature

Let `proposal_hash = hash(ProposalSignedData(fork_version, block.slot, 2**64 - 1, block_hash_without_sig))` where `block_hash_without_sig` is the hash of the block except setting `proposer_signature` to `[0, 0]`. 

Verify that `BLSVerify(pubkey=get_beacon_proposer(state, block.slot).pubkey, data=proposal_hash, sig=block.proposer_signature)` passes.

### Verify and process RANDAO reveal

* Let `repeat_hash(x, n) = x if n == 0 else repeat_hash(hash(x), n-1)`.
* Let `V = get_beacon_proposer(state, block.slot).
* Verify that `repeat_hash(block.randao_reveal, (block.slot - V.randao_last_change) // RANDAO_SLOTS_PER_LAYER + 1) == V.randao_commitment`
* Set `state.randao_mix = xor(state.randao_mix, block.randao_reveal)`, `V.randao_commitment = block.randao_reveal`, `V.randao_last_change = block.slot`

Finally, if `block.candidate_pow_hash_chain_tip = state.candidate_pow_hash_chain_tip`, set `state.candidate_hash_chain_tip_votes += 1`.

### Process penalties, logouts and other special objects

Verify that the quantity of each type of object in `block.specials` is less than or equal to its maximum (see table at the top). Verify that objects are sorted in order of `kind` (ie. `block.specials[i+1].kind >= block.specials[i].kind` for all `0 <= i < len(block.specials-1)`).

For each `SpecialRecord` `obj` in `block.specials`, verify that its `kind` is one of the below values, and that `obj.data` deserializes according to the format for the given `kind`, then process it. The word "verify" when used below means that if the given verification check fails, the block containing that `SpecialRecord` is invalid.

#### LOGOUT

```python
{
    'validator_index': 'uint64',
    'signature': '[uint256]'
}
```
Perform the following checks:

* Let `fork_version = pre_fork_version if block.slot < fork_slot_number else post_fork_version`. Verify that `BLSVerify(pubkey=validators[data.validator_index].pubkey, msg=hash(LOGOUT_MESSAGE + bytes8(fork_version)), sig=data.signature)`
* Verify that `validators[validator_index].status == ACTIVE`.

Run `exit_validator(data.validator_index, state, penalize=False, current_slot=block.slot)`.

#### CASPER_SLASHING

```python
{
    'vote1_aggregate_sig_indices': '[uint24]',
    'vote1_data': AttestationSignedData,
    'vote1_aggregate_sig': '[uint256]',
    'vote2_aggregate_sig_indices': '[uint24]',
    'vote2_data': AttestationSignedData,
    'vote2_aggregate_sig': '[uint256]',
}
```

Perform the following checks:

* For each `aggregate_sig`, verify that `BLSVerify(pubkey=aggregate_pubkey([validators[i].pubkey for i in aggregate_sig_indices]), msg=vote_data, sig=aggsig)` passes.
* Verify that `vote1_data != vote2_data`.
* Let `intersection = [x for x in vote1_aggregate_sig_indices if x in vote2_aggregate_sig_indices]`. Verify that `len(intersection) >= 1`.
* Verify that `vote1_data.justified_slot < vote2_data.justified_slot < vote2_data.slot <= vote1_data.slot`.

For each validator index `v` in `intersection`, if `state.validators[v].status` does not equal `PENALIZED`, then run `exit_validator(v, state, penalize=True, current_slot=block.slot)`

#### PROPOSER_SLASHING

```python
{
    'proposer_index': 'uint24',
    'proposal1_data': ProposalSignedData,
    'proposal1_signature': '[uint256]',
    'proposal2_data': ProposalSignedData,
    'proposal1_signature': '[uint256]',
}
```
For each `proposal_signature`, verify that `BLSVerify(pubkey=validators[proposer_index].pubkey, msg=hash(proposal_data), sig=proposal_signature)` passes. Verify that `proposal1_data.slot == proposal2_data.slot` but `proposal1 != proposal2`. If `state.validators[proposer_index].status` does not equal `PENALIZED`, then run `exit_validator(proposer_index, state, penalize=True, current_slot=block.slot)`

#### DEPOSIT_PROOF

```python
{
    'merkle_branch': '[hash32]',
    'merkle_tree_index': 'uint64',
    'deposit_data': {
         'deposit_params': DepositParams,
         'msg_value': 'uint64',
         'timestamp': 'uint64'
    }
}
```

Note that `deposit_data` in serialized form should be the `DepositParams` followed by 8 bytes for the `msg_value` and 8 bytes for the `timestamp`, or exactly the `deposit_data` in the PoW contract of which the hash was placed into the Merkle tree.

Use the following procedure to verify the `merkle_branch`, setting `leaf=serialized_deposit_data`, `depth=POW_CONTRACT_MERKLE_TREE_DEPTH` and `root=state.known_pow_receipt_root`:

```python
def verify_merkle_branch(leaf: Hash32, branch: [Hash32], depth: int, index: int, root: Hash32) -> bool:
    value = leaf
    for i in range(depth):
        if index % 2:
            value = hash(branch[i], value)
        else:
            value = hash(value, branch[i])
    return value == root
```

Verify that `deposit_data.msg_value == DEPOSIT_SIZE` and `block.slot - (deposit_data.timestamp - state.genesis_time) // SLOT_DURATION < DELETION_PERIOD`.

Run `add_validator(validators, deposit_data.deposit_params.pubkey, deposit_data.deposit_params.proof_of_possession, deposit_data.deposit_params.withdrawal_shard, data.deposit_params.withdrawal_address, deposit_data.deposit_params.randao_commitment, PENDING_ACTIVATION, block.slot)`.

## Cycle boundary processing (every `CYCLE_LENGTH` slots)

Repeat the steps in this section while `block.slot - last_state_recalculation_slot >= CYCLE_LENGTH`. For simplicity, we'll use `s` as `last_state_recalculation_slot`.

#### Adjust justified slots and crosslink status

* Let `total_balance` be the total balance of active validators.
* Let `total_balance_attesting_at_s` be the total balance of validators that attested to the beacon block at slot `s`.
* If `3 * total_balance_attesting_at_s >= 2 * total_balance` then first (i) if `last_justified_slot == s - CYCLE_LENGTH`, set `last_finalized_slot = last_justified_slot`, then (ii) set `last_justified_slot = s`.

For every `(shard, shard_block_hash)` tuple:

* Let `total_balance_attesting_to_h` be the total balance of validators that attested to the shard block with hash `shard_block_hash`.
* Let `total_committee_balance` be the total balance in the committee of validators that could have attested to the shard block with hash `shard_block_hash`.
* If `3 * total_balance_attesting_to_h >= 2 * total_committee_balance`, set `crosslinks[shard] = CrosslinkRecord(slot=last_state_recalculation_slot + CYCLE_LENGTH, hash=shard_block_hash)`.

#### Balance recalculations related to FFG rewards

Note: When applying penalties in the following balance recalculations implementers should make sure the `uint64` does not underflow.

* Let `total_balance` be the total balance of active validators.
* Let `total_balance_in_eth = total_balance // GWEI_PER_ETH`.
* Let `reward_quotient = BASE_REWARD_QUOTIENT * int_sqrt(total_balance_in_eth)`. (The per-slot maximum interest rate is `1/reward_quotient`.)
* Let `quadratic_penalty_quotient = SQRT_E_DROP_TIME**2`. (The portion lost by offline validators after `D` cycles is about `D*D/2/quadratic_penalty_quotient`.)
* Let `time_since_finality = slot - last_finalized_slot`.

* Let `total_balance_participating` be the total balance of validators that voted for the canonical beacon block at slot `s` (note: every attestation for a block in the slot span `s ... s + CYCLE_LENGTH - 1` counts as this)

* Let `B` be the balance of any given validator whose balance we are adjusting, not including any balance changes from this round of state recalculation.
* If `time_since_finality <= 3 * CYCLE_LENGTH` adjust the balance of participating and non-participating validators as follows:
    * Participating validators gain `B // reward_quotient * (2 * total_balance_participating - total_balance) // total_balance`. (Note that this value may be negative.)
    * Non-participating validators lose `B // reward_quotient`.
* Otherwise:
    * Participating validators gain nothing.
    * Non-participating validators lose `B // reward_quotient + B * time_since_finality // quadratic_penalty_quotient`.

In addition, validators with `status == PENALIZED` lose `B // reward_quotient + B * time_since_finality // quadratic_penalty_quotient`.

#### Balance recalculations related to crosslink rewards

For every shard number `shard` for which a crosslink committee exists in the cycle prior to the most recent cycle (`s - CYCLE_LENGTH ... s - 1`), let `V` be the corresponding validator set. Let `B` be the balance of any given validator whose balance we are adjusting, not including any balance changes from this round of state recalculation. For each `shard`, `V`:

* Let `total_balance_of_v` be the total balance of `V`.
* Let `winning_shard_hash` be the hash that the largest total deposits signed for the `shard` during the cycle.
* Define a "participating validator" as a member of `V` that signed a crosslink of `winning_shard_hash`.
* Let `total_balance_of_v_participating` be the total balance of the subset of `V` that participated.
* Let `time_since_last_confirmation = s - crosslinks[shard].slot`.
* Adjust balances as follows:
    * Participating validators gain `B // reward_quotient * (2 * total_balance_of_v_participating - total_balance_of_v) // total_balance_of_v`.
    * Non-participating validators lose `B // reward_quotient`.
    
#### PoW chain related rules

If `last_state_recalculation_slot % POW_HASH_VOTING_PERIOD == 0`, then:

* If `state.candidate_hash_chain_tip_votes * 3 >= POW_HASH_VOTING_PERIOD * 2`, set `state.hash_chain_tip = state.candidate_hash_chain_tip`
* Set `state.candidate_hash_chain_tip = block.candidate_pow_hash_chain_tip`
* Set `state.candidate_hash_chain_tip_votes = 0`

#### Proposer reshuffling

Run the following code:

```python
active_validator_indices = get_active_validator_indices(validators)
num_validators_to_reshuffle = len(active_validator_indices) // SHARD_PERSISTENT_COMMITTEE_CHANGE_PERIOD
for i in range(num_validators_to_reshuffle):
    # Multiplying i to 2 to ensure we have different input to all the required hashes in the shuffling
    # and none of the hashes used for entropy in this loop will be the same
    vid = active_validator_indices[hash(state.randao_mix + bytes8(i * 2)) % len(active_validator_indices)]
    new_shard = hash(state.randao_mix + bytes8(i * 2 + 1)) % SHARD_COUNT
    shard_reassignment_record = ShardReassignmentRecord(
        validator_index=vid,
        shard=new_shard,
        slot=s + SHARD_PERSISTENT_COMMITTEE_CHANGE_PERIOD
    )
    state.persistent_committee_reassignments.append(shard_reassignment_record)

while len(state.persistent_committee_reassignments) > 0 and state.persistent_committee_reassignments[0].slot <= s:
    rec = state.persistent_committee_reassignments.pop(0)
    for committee in state.persistent_committees:
        if rec.validator_index in committee:
            committee.pop(
                committee.index(rec.validator_index)
            )
    state.persistent_committees[rec.shard].append(rec.validator_index)
```

#### Validator set change

A validator set change can happen if all of the following criteria are satisfied:

* `last_finalized_slot > state.validator_set_change_slot`
* For every shard number `shard` in `shard_and_committee_for_slots`, `crosslinks[shard].slot > state.validator_set_change_slot`

Then, run the following algorithm to update the validator set:

```python
def change_validators(validators: List[ValidatorRecord], current_slot: int) -> None:
    # The active validator set
    active_validators = get_active_validator_indices(validators)
    # The total balance of active validators
    total_balance = sum([v.balance for i, v in enumerate(validators) if i in active_validators])
    # The maximum total wei that can deposit+withdraw
    max_allowable_change = max(
        2 * DEPOSIT_SIZE * GWEI_PER_ETH,
        total_balance // MAX_VALIDATOR_CHURN_QUOTIENT
    )
    # Go through the list start to end depositing+withdrawing as many as possible
    total_changed = 0
    for i in range(len(validators)):
        if validators[i].status == PENDING_ACTIVATION:
            validators[i].status = ACTIVE
            total_changed += DEPOSIT_SIZE * GWEI_PER_ETH
            add_validator_set_change_record(
                state=state,
                index=i,
                pubkey=validators[i].pubkey,
                flag=ENTRY
            )
        if validators[i].status == PENDING_EXIT:
            validators[i].status = PENDING_WITHDRAW
            validators[i].exit_slot = current_slot
            total_changed += validators[i].balance
            add_validator_set_change_record(
                state=state,
                index=i,
                pubkey=validators[i].pubkey,
                flag=EXIT
            )
        if total_changed >= max_allowable_change:
            break

    # Calculate the total ETH that has been penalized in the last ~2-3 withdrawal periods
    period_index = current_slot // COLLECTIVE_PENALTY_CALCULATION_PERIOD
    total_penalties = (
        (state.deposits_penalized_in_period[period_index]) +
        (state.deposits_penalized_in_period[period_index - 1] if period_index >= 1 else 0) +
        (state.deposits_penalized_in_period[period_index - 2] if period_index >= 2 else 0)
    )
    # Separate loop to withdraw validators that have been logged out for long enough, and
    # calculate their penalties if they were slashed

    def withdrawable(v):
        return v.status in (PENDING_WITHDRAW, PENALIZED) and current_slot >= v.exit_slot + MIN_WITHDRAWAL_PERIOD

    withdrawable_validators = sorted(filter(withdrawable, validators), key=lambda v: v.exit_seq)
    for v in withdrawable_validators[:WITHDRAWALS_PER_CYCLE]:
        if v.status == PENALIZED:
            v.balance -= v.balance * min(total_penalties * 3, total_balance) // total_balance
        v.status = WITHDRAWN
        v.exit_slot = current_slot

        withdraw_amount = v.balance
        ...
        # STUB: withdraw to shard chain
```

* Set `state.validator_set_change_slot = s`
* Set `shard_and_committee_for_slots[:CYCLE_LENGTH] = shard_and_committee_for_slots[CYCLE_LENGTH:]`
* Let `next_start_shard = (shard_and_committee_for_slots[-1][-1].shard + 1) % SHARD_COUNT`
* Set `shard_and_committee_for_slots[CYCLE_LENGTH:] = get_new_shuffling(state.next_shuffling_seed, validators, next_start_shard)`
* Set `state.next_shuffling_seed = state.randao_mix`

#### If a validator set change does NOT happen

* Set `shard_and_committee_for_slots[:CYCLE_LENGTH] = shard_and_committee_for_slots[CYCLE_LENGTH:]`
* Let `time_since_finality = block.slot - state.validator_set_change_slot`
* Let `start_shard = shard_and_committee_for_slots[0][0].shard`
* If `time_since_finality * CYCLE_LENGTH <= MIN_VALIDATOR_SET_CHANGE_INTERVAL` or `time_since_finality` is an exact power of 2, set `shard_and_committee_for_slots[CYCLE_LENGTH:] = get_new_shuffling(state.next_shuffling_seed, validators, start_shard)` and set `state.next_shuffling_seed = state.randao_mix`. Note that `start_shard` is not changed from last cycle.

#### Finally...

* Remove all attestation records older than slot `s`
* For any validator with index `v` with balance less than `MIN_ONLINE_DEPOSIT_SIZE` and status `ACTIVE`, run `exit_validator(v, state, penalize=False, current_slot=block.slot)`
* Set `state.recent_block_hashes = state.recent_block_hashes[CYCLE_LENGTH:]`
* Set `state.last_state_recalculation_slot += CYCLE_LENGTH`

### TODO

Note: This spec is ~65% complete.

**Missing**

* [ ] Specify the rules around acceptable values for `pow_chain_reference` ([issue 58](https://github.com/ethereum/eth2.0-specs/issues/58))
* [ ] Specify the shard chain blocks, blobs, proposers, etc.
* [ ] Specify the deposit contract on the PoW chain in Vyper
* [ ] Specify the beacon chain genesis rules ([issue 58](https://github.com/ethereum/eth2.0-specs/issues/58))
* [ ] Specify the logic for proofs of custody, including slashing conditions
* [ ] Specify BLSVerify and rework the spec for BLS12-381 throughout
* [ ] Specify the constraints for `SpecialRecord`s ([issue 43](https://github.com/ethereum/eth2.0-specs/issues/43))
* [ ] Specify the calculation and validation of `BeaconBlock.state_root`
* [ ] Undergo peer review, security audits and formal verification

**Documentation**

* [ ] Specify the various assumptions (global clock, networking latency, validator honesty, validator liveness, etc.)
* [ ] Add an appendix on gossip networks and the offchain signature aggregation logic
* [ ] Add a glossary (in a separate `glossary.md`) to comprehensively and precisely define all the terms
* [ ] Clearly document the various edge cases, e.g. with committee sizing
* [ ] Rework the document for readability

**Possible modifications and additions**

* [ ] Replace the IMD fork choice rule with LMD
* [ ] Homogenise types to `uint64` ([PR 36](https://github.com/ethereum/eth2.0-specs/pull/36))
* [ ] Reduce the slot duration to 8 seconds
* [ ] Allow for the delayed inclusion of aggregated signatures
* [ ] Introduce a RANDAO slashing condition for early reveals
* [ ] Use a separate hash function for the proof of possession
* [ ] Rework the `ShardAndCommittee` data structures
* [ ] Add a double-batched Merkle accumulator for historical beacon chain blocks
* [ ] Allow for deposits larger than 32 ETH, as well as deposit top-ups
* [ ] Add penalties for deposits below 32 ETH (or some other threshold)
* [ ] Add a `SpecialRecord` to (re)register

# Appendix
## Appendix A - Hash function

We aim to have a STARK-friendly hash function `hash(x)` for the production launch of the beacon chain. While the standardisation process for a STARK-friendly hash function takes place—led by STARKware, who will produce a detailed report with recommendations—we use `BLAKE2b-512` as a placeholder. Specifically, we set `hash(x) := BLAKE2b-512(x)[0:32]` where the `BLAKE2b-512` algorithm is defined in [RFC 7693](https://tools.ietf.org/html/rfc7693) and the input `x` is of type `bytes`.

## Copyright
Copyright and related rights waived via [CC0](https://creativecommons.org/publicdomain/zero/1.0/).<|MERGE_RESOLUTION|>--- conflicted
+++ resolved
@@ -39,31 +39,18 @@
 | `DEPOSIT_CONTRACT_ADDRESS` | **TBD** | - |
 | `TARGET_COMMITTEE_SIZE` | 2**8 (= 256) | validators |
 | `GENESIS_TIME` | **TBD** | seconds |
-<<<<<<< HEAD
-| `SLOT_DURATION` | 2**4 (= 16) | seconds |
-| `CYCLE_LENGTH` | 2**6 (= 64) | slots | ~17 minutes |
-| `RANDAO_SLOTS_PER_LAYER` | 2**12 (= 4096) | slots | ~18 hours |
-| `SQRT_E_DROP_TIME` | 2**10 (= 1,024) | cycles | ~12 days |
-| `MIN_WITHDRAWAL_PERIOD` | 2**12 (= 4096) | slots | ~18 hours |
-| `WITHDRAWALS_PER_CYCLE` | 8 | - | 4.3m ETH in ~6 months |
-| `COLLECTIVE_PENALTY_CALCULATION_PERIOD` | 2**19 (= 524,288) | slots | ~3 months |
-| `DELETION_PERIOD` | 2**21 (= 2,097,152) | slots | ~1.06 years |
-| `SHARD_PERSISTENT_COMMITTEE_CHANGE_PERIOD` | 2**16 (= 65,536) | slots | ~12 days |
-| `BASE_REWARD_QUOTIENT` | 2**9 (= 512) | — |
-=======
 | `SLOT_DURATION` | 6 | seconds |
 | `CYCLE_LENGTH` | 2**6 (= 64) | slots | ~6 minutes |
 | `MIN_VALIDATOR_SET_CHANGE_INTERVAL` | 2**8 (= 256) | slots | ~25 minutes |
 | `SHARD_PERSISTENT_COMMITTEE_CHANGE_PERIOD` | 2**17 (= 131,072) | slots | ~9 days |
 | `MIN_ATTESTATION_INCLUSION_DELAY` | 2**2 (= 4) | slots | ~24 seconds |
 | `RANDAO_SLOTS_PER_LAYER` | 2**12 (= 4096) | slots | ~7 hours |
-| `SQRT_E_DROP_TIME` | 2**18 (= 262,144) | slots | ~18 days |
+| `SQRT_E_DROP_TIME` | 2**11 (= 1,024) | cycles | ~9 days |
 | `WITHDRAWALS_PER_CYCLE` | 2**2 (=4) | validators | 5.2m ETH in ~6 months |
 | `MIN_WITHDRAWAL_PERIOD` | 2**13 (= 8192) | slots | ~14 hours |
 | `DELETION_PERIOD` | 2**22 (= 4,194,304) | slots | ~290 days |
 | `COLLECTIVE_PENALTY_CALCULATION_PERIOD` | 2**20 (= 1,048,576) | slots | ~2.4 months |
-| `BASE_REWARD_QUOTIENT` | 2**15 (= 32,768) | — |
->>>>>>> 396d7985
+| `BASE_REWARD_QUOTIENT` | 2**11 (= 2,048) | — |
 | `MAX_VALIDATOR_CHURN_QUOTIENT` | 2**5 (= 32) | — |
 | `POW_HASH_VOTING_PERIOD` | 2**10 (=1024) | - |
 | `POW_CONTRACT_MERKLE_TREE_DEPTH` | 2**5 (=32) | - |
@@ -74,7 +61,7 @@
 
 * See a recommended min committee size of 111 here https://vitalik.ca/files/Ithaca201807_Sharding.pdf); our algorithm will generally ensure the committee size is at least half the target.
 * The `SQRT_E_DROP_TIME` constant is the amount of time it takes for the quadratic leak to cut deposits of non-participating validators by ~39.4%. 
-* The `BASE_REWARD_QUOTIENT` constant is the per-cycle interest rate assuming all validators are participating, assuming total deposits of 1 ETH. It corresponds to ~3.88% annual interest assuming 10 million participating ETH.
+* The `BASE_REWARD_QUOTIENT` constant dictates the per-cycle interest rate assuming all validators are participating, assuming total deposits of 1 ETH. It corresponds to ~2.57% annual interest assuming 10 million participating ETH.
 * At most `1/MAX_VALIDATOR_CHURN_QUOTIENT` of the validators can change during each validator set change.
 
 **Validator status codes**
@@ -988,7 +975,7 @@
 
 * Let `total_balance` be the total balance of active validators.
 * Let `total_balance_in_eth = total_balance // GWEI_PER_ETH`.
-* Let `reward_quotient = BASE_REWARD_QUOTIENT * int_sqrt(total_balance_in_eth)`. (The per-slot maximum interest rate is `1/reward_quotient`.)
+* Let `reward_quotient = BASE_REWARD_QUOTIENT * int_sqrt(total_balance_in_eth)`. (The per-slot maximum interest rate is `2/reward_quotient`.)
 * Let `quadratic_penalty_quotient = SQRT_E_DROP_TIME**2`. (The portion lost by offline validators after `D` cycles is about `D*D/2/quadratic_penalty_quotient`.)
 * Let `time_since_finality = slot - last_finalized_slot`.
 
