--- conflicted
+++ resolved
@@ -1457,7 +1457,6 @@
 
 * `state.finalized_slot > state.validator_registry_latest_change_slot`
 * `state.latest_crosslinks[shard].slot > state.validator_registry_latest_change_slot` for every shard number `shard` in `state.shard_committees_at_slots`
-<<<<<<< HEAD
 
 update the validator registry and associated fields by running
 
@@ -1478,29 +1477,6 @@
 which utilizes the following helper
 
 ```python
-=======
-
-update the validator registry and associated fields by running
-
-```python
-def change_validators(state: BeaconState,
-                      current_slot: int) -> None:
-    """
-    Change validator registry.
-    Note that this function mutates ``state``.
-    """
-  state.validator_registry, state.latest_penalized_exit_balances, state.validator_registry_delta_chain_tip = get_updated_validator_registry(
-      state.validator_registry,
-      state.latest_penalized_exit_balances,
-      state.validator_registry_delta_chain_tip,
-      current_slot
-  )
-```
-
-which utilizes the following helper
-
-```python
->>>>>>> f122dd79
 def get_updated_validator_registry(validator_registry: List[ValidatorRecord],
                                    latest_penalized_exit_balances: List[int],
                                    validator_registry_delta_chain_tip: int,
@@ -1544,11 +1520,7 @@
 
     # Exit validators within the allowable balance churn 
     balance_churn = 0
-<<<<<<< HEAD
-    for i, validator in enumerate(validators):
-=======
     for i, validator in enumerate(validator_registry):
->>>>>>> f122dd79
         if validator.status == ACTIVE_PENDING_EXIT:
             # Check the balance churn would be within the allowance
             balance_churn += get_effective_balance(validator)
@@ -1593,11 +1565,7 @@
 If a validator registry update does _not_ happen do the following:
 
 * Set `state.shard_committees_at_slots[:EPOCH_LENGTH] = state.shard_committees_at_slots[EPOCH_LENGTH:]`.
-<<<<<<< HEAD
 * Let `slots_since_finality = state.slot - state.validator_registry_latest_change_slot`.
-=======
-* Let `slots_since_finality = s + EPOCH_LENGTH - state.validator_registry_latest_change_slot`.
->>>>>>> f122dd79
 * Let `start_shard = state.shard_committees_at_slots[0][0].shard`.
 * If `slots_since_finality * EPOCH_LENGTH <= MIN_VALIDATOR_REGISTRY_CHANGE_INTERVAL` or `slots_since_finality` is an exact power of 2, set `state.shard_committees_at_slots[EPOCH_LENGTH:] = get_new_shuffling(state.next_seed, state.validator_registry, start_shard)` and set `state.next_seed = state.randao_mix`. Note that `start_shard` is not changed from the last epoch.
 
