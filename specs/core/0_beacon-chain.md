# Ethereum 2.0 Phase 0 -- The Beacon Chain

**Notice**: This document is a work-in-progress for researchers and implementers.

## Table of contents
<!-- TOC -->

- [Ethereum 2.0 Phase 0 -- The Beacon Chain](#ethereum-20-phase-0----the-beacon-chain)
    - [Table of contents](#table-of-contents)
    - [Introduction](#introduction)
    - [Notation](#notation)
    - [Terminology](#terminology)
    - [Custom types](#custom-types)
    - [Constants](#constants)
    - [Configuration](#configuration)
        - [Misc](#misc)
        - [Gwei values](#gwei-values)
        - [Initial values](#initial-values)
        - [Time parameters](#time-parameters)
        - [State list lengths](#state-list-lengths)
        - [Rewards and penalties](#rewards-and-penalties)
        - [Max operations per block](#max-operations-per-block)
        - [Signature domains](#signature-domains)
    - [Custom types](#custom-types-1)
    - [Containers](#containers)
        - [Misc dependencies](#misc-dependencies)
            - [`Fork`](#fork)
            - [`Validator`](#validator)
            - [`Crosslink`](#crosslink)
            - [`AttestationData`](#attestationdata)
            - [`AttestationDataAndCustodyBit`](#attestationdataandcustodybit)
            - [`IndexedAttestation`](#indexedattestation)
            - [`PendingAttestation`](#pendingattestation)
            - [`Eth1Data`](#eth1data)
            - [`HistoricalBatch`](#historicalbatch)
            - [`DepositData`](#depositdata)
            - [`BeaconBlockHeader`](#beaconblockheader)
        - [Beacon operations](#beacon-operations)
            - [`ProposerSlashing`](#proposerslashing)
            - [`AttesterSlashing`](#attesterslashing)
            - [`Attestation`](#attestation)
            - [`Deposit`](#deposit)
            - [`VoluntaryExit`](#voluntaryexit)
            - [`Transfer`](#transfer)
        - [Beacon blocks](#beacon-blocks)
            - [`BeaconBlockBody`](#beaconblockbody)
            - [`BeaconBlock`](#beaconblock)
        - [Beacon state](#beacon-state)
            - [`BeaconState`](#beaconstate)
    - [Helper functions](#helper-functions)
        - [`xor`](#xor)
        - [`hash`](#hash)
        - [`hash_tree_root`](#hash_tree_root)
        - [`signing_root`](#signing_root)
        - [`bls_domain`](#bls_domain)
        - [`slot_to_epoch`](#slot_to_epoch)
        - [`get_previous_epoch`](#get_previous_epoch)
        - [`get_current_epoch`](#get_current_epoch)
        - [`get_epoch_start_slot`](#get_epoch_start_slot)
        - [`is_active_validator`](#is_active_validator)
        - [`is_slashable_validator`](#is_slashable_validator)
        - [`get_active_validator_indices`](#get_active_validator_indices)
        - [`increase_balance`](#increase_balance)
        - [`decrease_balance`](#decrease_balance)
        - [`get_epoch_committee_count`](#get_epoch_committee_count)
        - [`get_shard_delta`](#get_shard_delta)
        - [`get_epoch_start_shard`](#get_epoch_start_shard)
        - [`get_attestation_data_slot`](#get_attestation_data_slot)
        - [`get_block_root_at_slot`](#get_block_root_at_slot)
        - [`get_block_root`](#get_block_root)
        - [`get_randao_mix`](#get_randao_mix)
        - [`get_active_index_root`](#get_active_index_root)
        - [`generate_seed`](#generate_seed)
        - [`get_beacon_proposer_index`](#get_beacon_proposer_index)
        - [`verify_merkle_branch`](#verify_merkle_branch)
        - [`get_shuffled_index`](#get_shuffled_index)
        - [`compute_committee`](#compute_committee)
        - [`get_crosslink_committee`](#get_crosslink_committee)
        - [`get_attesting_indices`](#get_attesting_indices)
        - [`int_to_bytes`](#int_to_bytes)
        - [`bytes_to_int`](#bytes_to_int)
        - [`get_total_balance`](#get_total_balance)
        - [`get_domain`](#get_domain)
        - [`get_bitfield_bit`](#get_bitfield_bit)
        - [`verify_bitfield`](#verify_bitfield)
        - [`convert_to_indexed`](#convert_to_indexed)
        - [`validate_indexed_attestation`](#validate_indexed_attestation)
        - [`is_slashable_attestation_data`](#is_slashable_attestation_data)
        - [`integer_squareroot`](#integer_squareroot)
        - [`get_delayed_activation_exit_epoch`](#get_delayed_activation_exit_epoch)
        - [`get_churn_limit`](#get_churn_limit)
        - [`bls_verify`](#bls_verify)
        - [`bls_verify_multiple`](#bls_verify_multiple)
        - [`bls_aggregate_pubkeys`](#bls_aggregate_pubkeys)
        - [Routines for updating validator status](#routines-for-updating-validator-status)
            - [`initiate_validator_exit`](#initiate_validator_exit)
            - [`slash_validator`](#slash_validator)
    - [Genesis](#genesis)
        - [Genesis trigger](#genesis-trigger)
        - [Genesis state](#genesis-state)
        - [Genesis block](#genesis-block)
    - [Beacon chain state transition function](#beacon-chain-state-transition-function)
        - [Epoch processing](#epoch-processing)
            - [Helper functions](#helper-functions-1)
            - [Justification and finalization](#justification-and-finalization)
            - [Crosslinks](#crosslinks)
            - [Rewards and penalties](#rewards-and-penalties-1)
            - [Registry updates](#registry-updates)
            - [Slashings](#slashings)
            - [Final updates](#final-updates)
        - [Block processing](#block-processing)
            - [Block header](#block-header)
            - [RANDAO](#randao)
            - [Eth1 data](#eth1-data)
            - [Operations](#operations)
                - [Proposer slashings](#proposer-slashings)
                - [Attester slashings](#attester-slashings)
                - [Attestations](#attestations)
                - [Deposits](#deposits)
                - [Voluntary exits](#voluntary-exits)
                - [Transfers](#transfers)

<!-- /TOC -->

## Introduction

This document represents the specification for Phase 0 of Ethereum 2.0 -- The Beacon Chain.

At the core of Ethereum 2.0 is a system chain called the "beacon chain". The beacon chain stores and manages the registry of [validators](#dfn-validator). In the initial deployment phases of Ethereum 2.0, the only mechanism to become a [validator](#dfn-validator) is to make a one-way ETH transaction to a deposit contract on Ethereum 1.0. Activation as a [validator](#dfn-validator) happens when Ethereum 1.0 deposit receipts are processed by the beacon chain, the activation balance is reached, and a queuing process is completed. Exit is either voluntary or done forcibly as a penalty for misbehavior.

The primary source of load on the beacon chain is "attestations". Attestations are simultaneously availability votes for a shard block and proof-of-stake votes for a beacon block. A sufficient number of attestations for the same shard block create a "crosslink", confirming the shard segment up to that shard block into the beacon chain. Crosslinks also serve as infrastructure for asynchronous cross-shard communication.

## Notation

Code snippets appearing in `this style` are to be interpreted as Python code.

## Terminology

* **Validator**<a id="dfn-validator"></a>—a registered participant in the beacon chain. You can become one by sending ether into the Ethereum 1.0 deposit contract.
* **Active validator**<a id="dfn-active-validator"></a>—an active participant in the Ethereum 2.0 consensus invited to, among other things, propose and attest to blocks and vote for crosslinks.
* **Committee**—a (pseudo-) randomly sampled subset of [active validators](#dfn-active-validator). When a committee is referred to collectively, as in "this committee attests to X", this is assumed to mean "some subset of that committee that contains enough [validators](#dfn-validator) that the protocol recognizes it as representing the committee".
* **Proposer**—the [validator](#dfn-validator) that creates a beacon chain block.
* **Attester**—a [validator](#dfn-validator) that is part of a committee that needs to sign off on a beacon chain block while simultaneously creating a link (crosslink) to a recent shard block on a particular shard chain.
* **Beacon chain**—the central PoS chain that is the base of the sharding system.
* **Shard chain**—one of the chains on which user transactions take place and account data is stored.
* **Block root**—a 32-byte Merkle root of a beacon chain block or shard chain block. Previously called "block hash".
* **Crosslink**—a set of signatures from a committee attesting to a block in a shard chain that can be included into the beacon chain. Crosslinks are the main means by which the beacon chain "learns about" the updated state of shard chains.
* **Slot**—a period during which one proposer has the ability to create a beacon chain block and some attesters have the ability to make attestations.
* **Epoch**—an aligned span of slots during which all [validators](#dfn-validator) get exactly one chance to make an attestation.
* **Finalized**, **justified**—see the [Casper FFG paper](https://arxiv.org/abs/1710.09437).
* **Withdrawal period**—the number of slots between a [validator](#dfn-validator) exit and the [validator](#dfn-validator) balance being withdrawable.
* **Genesis time**—the Unix time of the genesis beacon chain block at slot 0.

## Custom types

We define the following Python custom types for type hinting and readability:

| Name | SSZ equivalent | Description |
| - | - | - |
| `Slot` | `uint64` | a slot number |
| `Epoch` | `uint64` | an epoch number |
| `Shard` | `uint64` | a shard number |
| `ValidatorIndex` | `uint64` | a validator registry index |
| `Gwei` | `uint64` | an amount in Gwei |
| `Version` | `Bytes4` | a fork version number |
| `Hash` | `Bytes32` | a hashed result |
| `BLSPubkey` | `Bytes48` | a BLS12-381 public key |
| `BLSSignature` | `Bytes96` | a BLS12-381 signature |

## Constants

The following values are (non-configurable) constants used throughout the specification.

| Name | Value |
| - | - |
| `FAR_FUTURE_EPOCH` | `Epoch(2**64 - 1)` |
| `ZERO_HASH` | `Hash(b'\x00' * 32)` |
| `BASE_REWARDS_PER_EPOCH` | `5` |
| `DEPOSIT_CONTRACT_TREE_DEPTH` | `2**5` (= 32) |

## Configuration

*Note*: The default mainnet configuration values are included here for spec-design purposes.
The different configurations for mainnet, testnets, and YAML-based testing can be found in the `configs/constant_presets/` directory.
These configurations are updated for releases, but may be out of sync during `dev` changes.

### Misc

| Name | Value |
| - | - |
| `SHARD_COUNT` | `2**10` (= 1,024) |
| `TARGET_COMMITTEE_SIZE` | `2**7` (= 128) |
| `MAX_INDICES_PER_ATTESTATION` | `2**12` (= 4,096) |
| `MIN_PER_EPOCH_CHURN_LIMIT` | `2**2` (= 4) |
| `CHURN_LIMIT_QUOTIENT` | `2**16` (= 65,536) |
| `SHUFFLE_ROUND_COUNT` | `90` |

* For the safety of crosslinks `TARGET_COMMITTEE_SIZE` exceeds [the recommended minimum committee size of 111](https://vitalik.ca/files/Ithaca201807_Sharding.pdf); with sufficient active validators (at least `SLOTS_PER_EPOCH * TARGET_COMMITTEE_SIZE`), the shuffling algorithm ensures committee sizes of at least `TARGET_COMMITTEE_SIZE`. (Unbiasable randomness with a Verifiable Delay Function (VDF) will improve committee robustness and lower the safe minimum committee size.)

### Gwei values

| Name | Value |
| - | - | :-: |
| `MIN_DEPOSIT_AMOUNT` | `Gwei(2**0 * 10**9)` (= 1,000,000,000) |
| `MAX_EFFECTIVE_BALANCE` | `Gwei(2**5 * 10**9)` (= 32,000,000,000) |
| `EJECTION_BALANCE` | `Gwei(2**4 * 10**9)` (= 16,000,000,000) |
| `EFFECTIVE_BALANCE_INCREMENT` | `Gwei(2**0 * 10**9)` (= 1,000,000,000) |

### Initial values

| Name | Value |
| - | - |
| `GENESIS_SLOT` | `Slot(0)` |
| `GENESIS_EPOCH` | `Epoch(0)` |
| `BLS_WITHDRAWAL_PREFIX` | `0` |

### Time parameters

| Name | Value | Unit | Duration |
| - | - | :-: | :-: |
| `MIN_ATTESTATION_INCLUSION_DELAY` | `2**0` (= 1) | slots | 6 seconds |
| `SLOTS_PER_EPOCH` | `2**6` (= 64) | slots | 6.4 minutes |
| `MIN_SEED_LOOKAHEAD` | `2**0` (= 1) | epochs | 6.4 minutes |
| `ACTIVATION_EXIT_DELAY` | `2**2` (= 4) | epochs | 25.6 minutes |
| `SLOTS_PER_ETH1_VOTING_PERIOD` | `2**10` (= 1,024) | slots | ~1.7 hours |
| `SLOTS_PER_HISTORICAL_ROOT` | `2**13` (= 8,192) | slots | ~13 hours |
| `HISTORICAL_ROOTS_LENGTH` | `2**24` (= 16,777,216) | historical roots | ~26,131 years |
| `MIN_VALIDATOR_WITHDRAWABILITY_DELAY` | `2**8` (= 256) | epochs | ~27 hours |
| `PERSISTENT_COMMITTEE_PERIOD` | `2**11` (= 2,048)  | epochs | 9 days  |
| `MAX_EPOCHS_PER_CROSSLINK` | `2**6` (= 64) | epochs | ~7 hours |
| `MIN_EPOCHS_TO_INACTIVITY_PENALTY` | `2**2` (= 4) | epochs | 25.6 minutes |

* `MAX_EPOCHS_PER_CROSSLINK` should be a small constant times `SHARD_COUNT // SLOTS_PER_EPOCH`

### State list lengths

| Name | Value | Unit | Duration |
| - | - | :-: | :-: |
| `RANDAO_MIXES_LENGTH` | `2**13` (= 8,192) | epochs | ~36 days |
| `ACTIVE_INDEX_ROOTS_LENGTH` | `2**13` (= 8,192) | epochs | ~36 days |
| `SLASHED_EXIT_LENGTH` | `2**13` (= 8,192) | epochs | ~36 days |
| `VALIDATOR_REGISTRY_SIZE` | `2**40` (= 1,099,511,627,776) | | |

### Rewards and penalties

| Name | Value |
| - | - |
| `BASE_REWARD_FACTOR` | `2**6` (= 64) |
| `WHISTLEBLOWING_REWARD_QUOTIENT` | `2**9` (= 512) |
| `PROPOSER_REWARD_QUOTIENT` | `2**3` (= 8) |
| `INACTIVITY_PENALTY_QUOTIENT` | `2**25` (= 33,554,432) |
| `MIN_SLASHING_PENALTY_QUOTIENT` | `2**5` (= 32) |

* The `INACTIVITY_PENALTY_QUOTIENT` equals `INVERSE_SQRT_E_DROP_TIME**2` where `INVERSE_SQRT_E_DROP_TIME := 2**12 epochs` (about 18 days) is the time it takes the inactivity penalty to reduce the balance of non-participating [validators](#dfn-validator) to about `1/sqrt(e) ~= 60.6%`. Indeed, the balance retained by offline [validators](#dfn-validator) after `n` epochs is about `(1 - 1/INACTIVITY_PENALTY_QUOTIENT)**(n**2/2)` so after `INVERSE_SQRT_E_DROP_TIME` epochs it is roughly `(1 - 1/INACTIVITY_PENALTY_QUOTIENT)**(INACTIVITY_PENALTY_QUOTIENT/2) ~= 1/sqrt(e)`.

### Max operations per block

| Name | Value |
| - | - |
| `MAX_PROPOSER_SLASHINGS` | `2**4` (= 16) |
| `MAX_ATTESTER_SLASHINGS` | `2**0` (= 1) |
| `MAX_ATTESTATIONS` | `2**7` (= 128) |
| `MAX_DEPOSITS` | `2**4` (= 16) |
| `MAX_VOLUNTARY_EXITS` | `2**4` (= 16) |
| `MAX_TRANSFERS` | `0` |

### Signature domains

| Name | Value |
| - | - |
| `DOMAIN_BEACON_PROPOSER` | `0` |
| `DOMAIN_RANDAO` | `1` |
| `DOMAIN_ATTESTATION` | `2` |
| `DOMAIN_DEPOSIT` | `3` |
| `DOMAIN_VOLUNTARY_EXIT` | `4` |
| `DOMAIN_TRANSFER` | `5` |

## Custom types

We define the following Python custom types for type hinting and readability:

| Name | SSZ equivalent | Description |
| - | - | - |
| `Slot` | `uint64` | a slot number |
| `Epoch` | `uint64` | an epoch number |
| `Shard` | `uint64` | a shard number |
| `ValidatorIndex` | `uint64` | a validator registry index |
| `Gwei` | `uint64` | an amount in Gwei |
| `BLSPubkey` | `Bytes48` | a BLS12-381 public key |
| `BLSSignature` | `Bytes96` | a BLS12-381 signature |

## Containers

The following types are [SimpleSerialize (SSZ)](../simple-serialize.md) containers.

*Note*: The definitions are ordered topologically to facilitate execution of the spec.

### Misc dependencies

#### `Fork`

```python
class Fork(Container):
    previous_version: Version
    current_version: Version
    epoch: Epoch  # Epoch of latest fork
```

#### `Validator`

```python
class Validator(Container):
    pubkey: BLSPubkey
    withdrawal_credentials: Hash  # Commitment to pubkey for withdrawals and transfers
    effective_balance: Gwei  # Balance at stake
    slashed: bool
    # Status epochs
    activation_eligibility_epoch: Epoch  # When criteria for activation were met
    activation_epoch: Epoch
    exit_epoch: Epoch
    withdrawable_epoch: Epoch  # When validator can withdraw or transfer funds
```

#### `Crosslink`

```python
class Crosslink(Container):
    shard: Shard
    parent_root: Hash
    # Crosslinking data
    start_epoch: Epoch
    end_epoch: Epoch
    data_root: Hash
```

#### `AttestationData`

```python
class AttestationData(Container):
    # LMD GHOST vote
    beacon_block_root: Hash
    # FFG vote
    source_epoch: Epoch
    source_root: Hash
    target_epoch: Epoch
    target_root: Hash
    # Crosslink vote
    crosslink: Crosslink
```

#### `AttestationDataAndCustodyBit`

```python
class AttestationDataAndCustodyBit(Container):
    data: AttestationData
    custody_bit: bool  # Challengeable bit for the custody of crosslink data
```

#### `IndexedAttestation`

```python
class IndexedAttestation(Container):
    custody_bit_0_indices: List[ValidatorIndex, MAX_INDICES_PER_ATTESTATION]  # Indices with custody bit equal to 0
    custody_bit_1_indices: List[ValidatorIndex, MAX_INDICES_PER_ATTESTATION]  # Indices with custody bit equal to 1
    data: AttestationData
    signature: BLSSignature
```

#### `PendingAttestation`

```python
class PendingAttestation(Container):
    aggregation_bitfield: Bytes[MAX_INDICES_PER_ATTESTATION / 8]
    data: AttestationData
    inclusion_delay: Slot
    proposer_index: ValidatorIndex
```

#### `Eth1Data`

```python
class Eth1Data(Container):
    deposit_root: Hash
    deposit_count: uint64
    block_hash: Hash
```

#### `HistoricalBatch`

```python
class HistoricalBatch(Container):
    block_roots: Vector[Hash, SLOTS_PER_HISTORICAL_ROOT]
    state_roots: Vector[Hash, SLOTS_PER_HISTORICAL_ROOT]
```

#### `DepositData`

```python
class DepositData(Container):
    pubkey: BLSPubkey
    withdrawal_credentials: Hash
    amount: Gwei
    signature: BLSSignature
```

#### `BeaconBlockHeader`

```python
class BeaconBlockHeader(Container):
    slot: Slot
    parent_root: Hash
    state_root: Hash
    body_root: Hash
    signature: BLSSignature
```

### Beacon operations

#### `ProposerSlashing`

```python
class ProposerSlashing(Container):
    proposer_index: ValidatorIndex
    header_1: BeaconBlockHeader
    header_2: BeaconBlockHeader
```

#### `AttesterSlashing`

```python
class AttesterSlashing(Container):
    attestation_1: IndexedAttestation
    attestation_2: IndexedAttestation
```

#### `Attestation`

```python
class Attestation(Container):
    aggregation_bitfield: Bytes[MAX_INDICES_PER_ATTESTATION / 8]
    data: AttestationData
    custody_bitfield: Bytes[MAX_INDICES_PER_ATTESTATION / 8]
    signature: BLSSignature
```

#### `Deposit`

```python
class Deposit(Container):
    proof: Vector[Hash, DEPOSIT_CONTRACT_TREE_DEPTH]  # Merkle path to deposit root
    data: DepositData
```

#### `VoluntaryExit`

```python
class VoluntaryExit(Container):
    epoch: Epoch  # Earliest epoch when voluntary exit can be processed
    validator_index: ValidatorIndex
    signature: BLSSignature
```

#### `Transfer`

```python
class Transfer(Container):
    sender: ValidatorIndex
    recipient: ValidatorIndex
    amount: Gwei
    fee: Gwei
    slot: Slot  # Slot at which transfer must be processed
    pubkey: BLSPubkey  # Withdrawal pubkey
    signature: BLSSignature  # Signature checked against withdrawal pubkey
```

### Beacon blocks

#### `BeaconBlockBody`

```python
class BeaconBlockBody(Container):
    randao_reveal: BLSSignature
    eth1_data: Eth1Data  # Eth1 data vote
    graffiti: Bytes32  # Arbitrary data
    # Operations
    proposer_slashings: List[ProposerSlashing, MAX_PROPOSER_SLASHINGS]
    attester_slashings: List[AttesterSlashing, MAX_ATTESTER_SLASHINGS]
    attestations: List[Attestation, MAX_ATTESTATIONS]
    deposits: List[Deposit, MAX_DEPOSITS]
    voluntary_exits: List[VoluntaryExit, MAX_VOLUNTARY_EXITS]
    transfers: List[Transfer, MAX_TRANSFERS]
```

#### `BeaconBlock`

```python
class BeaconBlock(Container):
    slot: Slot
    parent_root: Hash
    state_root: Hash
    body: BeaconBlockBody
    signature: BLSSignature
```

### Beacon state

#### `BeaconState`

```python
class BeaconState(Container):
    # Versioning
    genesis_time: uint64
    slot: Slot
    fork: Fork
    # History
    latest_block_header: BeaconBlockHeader
    block_roots: Vector[Hash, SLOTS_PER_HISTORICAL_ROOT]
    state_roots: Vector[Hash, SLOTS_PER_HISTORICAL_ROOT]
    historical_roots: List[Hash, HISTORICAL_ROOTS_LENGTH]
    # Eth1
    eth1_data: Eth1Data
    eth1_data_votes: List[Eth1Data, SLOTS_PER_ETH1_VOTING_PERIOD]
    eth1_deposit_index: uint64
    # Registry
    validators: List[Validator, VALIDATOR_REGISTRY_SIZE]
    balances: List[Gwei, VALIDATOR_REGISTRY_SIZE]
    # Shuffling
    start_shard: Shard
    randao_mixes: Vector[Hash, RANDAO_MIXES_LENGTH]
    active_index_roots: Vector[Hash, ACTIVE_INDEX_ROOTS_LENGTH]  # Digests of the active registry, for light clients
    # Slashings
    slashed_balances: Vector[Gwei, SLASHED_EXIT_LENGTH]  # Sums of the effective balances of slashed validators
    # Attestations
    previous_epoch_attestations: List[PendingAttestation, MAX_ATTESTATIONS * SLOTS_PER_EPOCH]
    current_epoch_attestations: List[PendingAttestation, MAX_ATTESTATIONS * SLOTS_PER_EPOCH]
    # Crosslinks
    previous_crosslinks: Vector[Crosslink, SHARD_COUNT]  # Previous epoch snapshot
    current_crosslinks: Vector[Crosslink, SHARD_COUNT]
    # Justification
    previous_justified_epoch: Epoch  # Previous epoch snapshot
    previous_justified_root: Hash  # Previous epoch snapshot
    current_justified_epoch: Epoch
    current_justified_root: Hash
    justification_bitfield: uint64  # Bit set for every recent justified epoch
    # Finality
    finalized_epoch: Epoch
    finalized_root: Hash
```

## Helper functions

*Note*: The definitions below are for specification purposes and are not necessarily optimal implementations.

### `xor`

```python
def xor(bytes1: Bytes32, bytes2: Bytes32) -> Bytes32:
    return Bytes32(a ^ b for a, b in zip(bytes1, bytes2))
```

### `hash`

The `hash` function is SHA256.

*Note*: We aim to migrate to a S[T/N]ARK-friendly hash function in a future Ethereum 2.0 deployment phase.

### `hash_tree_root`

`def hash_tree_root(object: SSZSerializable) -> Hash` is a function for hashing objects into a single root utilizing a hash tree structure. `hash_tree_root` is defined in the [SimpleSerialize spec](../simple-serialize.md#merkleization).

### `signing_root`

`def signing_root(object: Container) -> Hash` is a function defined in the [SimpleSerialize spec](../simple-serialize.md#self-signed-containers) to compute signing messages.

### `bls_domain`

```python
def bls_domain(domain_type: int, fork_version: bytes=b'\x00\x00\x00\x00') -> int:
    """
    Return the bls domain given by the ``domain_type`` and optional 4 byte ``fork_version`` (defaults to zero).
    """
    return bytes_to_int(int_to_bytes(domain_type, length=4) + fork_version)
```

### `slot_to_epoch`

```python
def slot_to_epoch(slot: Slot) -> Epoch:
    """
    Return the epoch number of the given ``slot``.
    """
    return Epoch(slot // SLOTS_PER_EPOCH)
```

### `get_previous_epoch`

```python
def get_previous_epoch(state: BeaconState) -> Epoch:
    """`
    Return the previous epoch of the given ``state``.
    Return the current epoch if it's genesis epoch.
    """
    current_epoch = get_current_epoch(state)
    return GENESIS_EPOCH if current_epoch == GENESIS_EPOCH else Epoch(current_epoch - 1)
```

### `get_current_epoch`

```python
def get_current_epoch(state: BeaconState) -> Epoch:
    """
    Return the current epoch of the given ``state``.
    """
    return slot_to_epoch(state.slot)
```

### `get_epoch_start_slot`

```python
def get_epoch_start_slot(epoch: Epoch) -> Slot:
    """
    Return the starting slot of the given ``epoch``.
    """
    return Slot(epoch * SLOTS_PER_EPOCH)
```

### `is_active_validator`

```python
def is_active_validator(validator: Validator, epoch: Epoch) -> bool:
    """
    Check if ``validator`` is active.
    """
    return validator.activation_epoch <= epoch < validator.exit_epoch
```

### `is_slashable_validator`

```python
def is_slashable_validator(validator: Validator, epoch: Epoch) -> bool:
    """
    Check if ``validator`` is slashable.
    """
    return validator.slashed is False and (validator.activation_epoch <= epoch < validator.withdrawable_epoch)
```

### `get_active_validator_indices`

```python
def get_active_validator_indices(state: BeaconState, epoch: Epoch) -> List[ValidatorIndex]:
    """
    Get active validator indices at ``epoch``.
    """
    return [ValidatorIndex(i) for i, v in enumerate(state.validators) if is_active_validator(v, epoch)]
```

### `increase_balance`

```python
def increase_balance(state: BeaconState, index: ValidatorIndex, delta: Gwei) -> None:
    """
    Increase validator balance by ``delta``.
    """
    state.balances[index] += delta
```

### `decrease_balance`

```python
def decrease_balance(state: BeaconState, index: ValidatorIndex, delta: Gwei) -> None:
    """
    Decrease validator balance by ``delta`` with underflow protection.
    """
    state.balances[index] = 0 if delta > state.balances[index] else state.balances[index] - delta
```

### `get_epoch_committee_count`

```python
def get_epoch_committee_count(state: BeaconState, epoch: Epoch) -> int:
    """
    Return the number of committees at ``epoch``.
    """
    active_validator_indices = get_active_validator_indices(state, epoch)
    return max(
        1,
        min(
            SHARD_COUNT // SLOTS_PER_EPOCH,
            len(active_validator_indices) // SLOTS_PER_EPOCH // TARGET_COMMITTEE_SIZE,
        )
    ) * SLOTS_PER_EPOCH
```

### `get_shard_delta`

```python
def get_shard_delta(state: BeaconState, epoch: Epoch) -> int:
    """
    Return the number of shards to increment ``state.start_shard`` during ``epoch``.
    """
    return min(get_epoch_committee_count(state, epoch), SHARD_COUNT - SHARD_COUNT // SLOTS_PER_EPOCH)
```

### `get_epoch_start_shard`

```python
def get_epoch_start_shard(state: BeaconState, epoch: Epoch) -> Shard:
    assert epoch <= get_current_epoch(state) + 1
    check_epoch = Epoch(get_current_epoch(state) + 1)
    shard = Shard((state.start_shard + get_shard_delta(state, get_current_epoch(state))) % SHARD_COUNT)
    while check_epoch > epoch:
        check_epoch -= Epoch(1)
        shard = Shard((shard + SHARD_COUNT - get_shard_delta(state, check_epoch)) % SHARD_COUNT)
    return shard
```

### `get_attestation_data_slot`

```python
def get_attestation_data_slot(state: BeaconState, data: AttestationData) -> Slot:
    committee_count = get_epoch_committee_count(state, data.target_epoch)
    offset = (data.crosslink.shard + SHARD_COUNT - get_epoch_start_shard(state, data.target_epoch)) % SHARD_COUNT
    return Slot(get_epoch_start_slot(data.target_epoch) + offset // (committee_count // SLOTS_PER_EPOCH))
```

### `get_block_root_at_slot`

```python
def get_block_root_at_slot(state: BeaconState,
                           slot: Slot) -> Hash:
    """
    Return the block root at a recent ``slot``.
    """
    assert slot < state.slot <= slot + SLOTS_PER_HISTORICAL_ROOT
    return state.block_roots[slot % SLOTS_PER_HISTORICAL_ROOT]
```

### `get_block_root`

```python
def get_block_root(state: BeaconState,
                   epoch: Epoch) -> Hash:
    """
    Return the block root at a recent ``epoch``.
    """
    return get_block_root_at_slot(state, get_epoch_start_slot(epoch))
```

### `get_randao_mix`

```python
def get_randao_mix(state: BeaconState,
                   epoch: Epoch) -> Hash:
    """
    Return the randao mix at a recent ``epoch``.
    ``epoch`` expected to be between (current_epoch - RANDAO_MIXES_LENGTH, current_epoch].
    """
    return state.randao_mixes[epoch % RANDAO_MIXES_LENGTH]
```

### `get_active_index_root`

```python
def get_active_index_root(state: BeaconState,
                          epoch: Epoch) -> Hash:
    """
    Return the index root at a recent ``epoch``.
    ``epoch`` expected to be between
    (current_epoch - ACTIVE_INDEX_ROOTS_LENGTH + ACTIVATION_EXIT_DELAY, current_epoch + ACTIVATION_EXIT_DELAY].
    """
    return state.active_index_roots[epoch % ACTIVE_INDEX_ROOTS_LENGTH]
```

### `generate_seed`

```python
def generate_seed(state: BeaconState,
                  epoch: Epoch) -> Hash:
    """
    Generate a seed for the given ``epoch``.
    """
    return hash(
        get_randao_mix(state, Epoch(epoch + RANDAO_MIXES_LENGTH - MIN_SEED_LOOKAHEAD)) +
        get_active_index_root(state, epoch) +
        int_to_bytes(epoch, length=32)
    )
```

### `get_beacon_proposer_index`

```python
def get_beacon_proposer_index(state: BeaconState) -> ValidatorIndex:
    """
    Return the current beacon proposer index.
    """
    epoch = get_current_epoch(state)
    committees_per_slot = get_epoch_committee_count(state, epoch) // SLOTS_PER_EPOCH
    offset = committees_per_slot * (state.slot % SLOTS_PER_EPOCH)
    shard = Shard((get_epoch_start_shard(state, epoch) + offset) % SHARD_COUNT)
    first_committee = get_crosslink_committee(state, epoch, shard)
    MAX_RANDOM_BYTE = 2**8 - 1
    seed = generate_seed(state, epoch)
    i = 0
    while True:
        candidate_index = first_committee[(epoch + i) % len(first_committee)]
        random_byte = hash(seed + int_to_bytes(i // 32, length=8))[i % 32]
        effective_balance = state.validators[candidate_index].effective_balance
        if effective_balance * MAX_RANDOM_BYTE >= MAX_EFFECTIVE_BALANCE * random_byte:
            return ValidatorIndex(candidate_index)
        i += 1
```

### `verify_merkle_branch`

```python
def verify_merkle_branch(leaf: Hash, proof: List[Hash], depth: int, index: int, root: Hash) -> bool:
    """
    Verify that the given ``leaf`` is on the merkle branch ``proof``
    starting with the given ``root``.
    """
    value = leaf
    for i in range(depth):
        if index // (2**i) % 2:
            value = hash(proof[i] + value)
        else:
            value = hash(value + proof[i])
    return value == root
```

### `get_shuffled_index`

```python
def get_shuffled_index(index: ValidatorIndex, index_count: int, seed: Hash) -> ValidatorIndex:
    """
    Return the shuffled validator index corresponding to ``seed`` (and ``index_count``).
    """
    assert index < index_count
    assert index_count <= 2**40

    # Swap or not (https://link.springer.com/content/pdf/10.1007%2F978-3-642-32009-5_1.pdf)
    # See the 'generalized domain' algorithm on page 3
    for current_round in range(SHUFFLE_ROUND_COUNT):
        pivot = bytes_to_int(hash(seed + int_to_bytes(current_round, length=1))[0:8]) % index_count
        flip = ValidatorIndex((pivot + index_count - index) % index_count)
        position = max(index, flip)
        source = hash(
            seed + int_to_bytes(current_round, length=1) +
            int_to_bytes(position // 256, length=4)
        )
        byte = source[(position % 256) // 8]
        bit = (byte >> (position % 8)) % 2
        index = flip if bit else index

    return ValidatorIndex(index)
```

### `compute_committee`

```python
def compute_committee(indices: List[ValidatorIndex], seed: Hash, index: int, count: int) -> List[ValidatorIndex]:
    start = (len(indices) * index) // count
    end = (len(indices) * (index + 1)) // count
    return [indices[get_shuffled_index(ValidatorIndex(i), len(indices), seed)] for i in range(start, end)]
```

### `get_crosslink_committee`

```python
def get_crosslink_committee(state: BeaconState, epoch: Epoch, shard: Shard) -> List[ValidatorIndex]:
    return compute_committee(
        indices=get_active_validator_indices(state, epoch),
        seed=generate_seed(state, epoch),
        index=(shard + SHARD_COUNT - get_epoch_start_shard(state, epoch)) % SHARD_COUNT,
        count=get_epoch_committee_count(state, epoch),
    )
```

### `get_attesting_indices`

```python
def get_attesting_indices(state: BeaconState,
                          attestation_data: AttestationData,
                          bitfield: bytes) -> List[ValidatorIndex]:
    """
    Return the sorted attesting indices corresponding to ``attestation_data`` and ``bitfield``.
    """
    committee = get_crosslink_committee(state, attestation_data.target_epoch, attestation_data.crosslink.shard)
    assert verify_bitfield(bitfield, len(committee))
    return sorted([index for i, index in enumerate(committee) if get_bitfield_bit(bitfield, i) == 0b1])
```

### `int_to_bytes`

```python
def int_to_bytes(integer: int, length: int) -> bytes:
    return integer.to_bytes(length, 'little')
```

### `bytes_to_int`

```python
def bytes_to_int(data: bytes) -> int:
    return int.from_bytes(data, 'little')
```

### `get_total_balance`

```python
def get_total_balance(state: BeaconState, indices: List[ValidatorIndex]) -> Gwei:
    """
    Return the combined effective balance of the ``indices``. (1 Gwei minimum to avoid divisions by zero.)
    """
    return Gwei(max(sum([state.validators[index].effective_balance for index in indices]), 1))
```

### `get_domain`

```python
def get_domain(state: BeaconState,
               domain_type: int,
               message_epoch: Epoch=None) -> int:
    """
    Return the signature domain (fork version concatenated with domain type) of a message.
    """
    epoch = get_current_epoch(state) if message_epoch is None else message_epoch
    fork_version = state.fork.previous_version if epoch < state.fork.epoch else state.fork.current_version
    return bls_domain(domain_type, fork_version)
```

### `get_bitfield_bit`

```python
def get_bitfield_bit(bitfield: bytes, i: int) -> int:
    """
    Extract the bit in ``bitfield`` at position ``i``.
    """
    return (bitfield[i // 8] >> (i % 8)) % 2
```

### `verify_bitfield`

```python
def verify_bitfield(bitfield: bytes, committee_size: int) -> bool:
    """
    Verify ``bitfield`` against the ``committee_size``.
    """
    if len(bitfield) != (committee_size + 7) // 8:
        return False

    # Check `bitfield` is padded with zero bits only
    for i in range(committee_size, len(bitfield) * 8):
        if get_bitfield_bit(bitfield, i) == 0b1:
            return False

    return True
```

### `convert_to_indexed`

```python
def convert_to_indexed(state: BeaconState, attestation: Attestation) -> IndexedAttestation:
    """
    Convert ``attestation`` to (almost) indexed-verifiable form.
    """
    attesting_indices = get_attesting_indices(state, attestation.data, attestation.aggregation_bitfield)
    custody_bit_1_indices = get_attesting_indices(state, attestation.data, attestation.custody_bitfield)
    assert set(custody_bit_1_indices).issubset(attesting_indices)
    custody_bit_0_indices = [index for index in attesting_indices if index not in custody_bit_1_indices]

    return IndexedAttestation(
        custody_bit_0_indices=custody_bit_0_indices,
        custody_bit_1_indices=custody_bit_1_indices,
        data=attestation.data,
        signature=attestation.signature,
    )
```

### `validate_indexed_attestation`

```python
def validate_indexed_attestation(state: BeaconState, indexed_attestation: IndexedAttestation) -> None:
    """
    Verify validity of ``indexed_attestation``.
    """
    bit_0_indices = indexed_attestation.custody_bit_0_indices
    bit_1_indices = indexed_attestation.custody_bit_1_indices

    # Verify no index has custody bit equal to 1 [to be removed in phase 1]
    assert len(bit_1_indices) == 0
    # Verify max number of indices
    assert len(bit_0_indices) + len(bit_1_indices) <= MAX_INDICES_PER_ATTESTATION
    # Verify index sets are disjoint
    assert len(set(bit_0_indices).intersection(bit_1_indices)) == 0
    # Verify indices are sorted
    assert bit_0_indices == sorted(bit_0_indices) and bit_1_indices == sorted(bit_1_indices)
    # Verify aggregate signature
    assert bls_verify_multiple(
        pubkeys=[
            bls_aggregate_pubkeys([state.validators[i].pubkey for i in bit_0_indices]),
            bls_aggregate_pubkeys([state.validators[i].pubkey for i in bit_1_indices]),
        ],
        message_hashes=[
            hash_tree_root(AttestationDataAndCustodyBit(data=indexed_attestation.data, custody_bit=0b0)),
            hash_tree_root(AttestationDataAndCustodyBit(data=indexed_attestation.data, custody_bit=0b1)),
        ],
        signature=indexed_attestation.signature,
        domain=get_domain(state, DOMAIN_ATTESTATION, indexed_attestation.data.target_epoch),
    )
```

### `is_slashable_attestation_data`

```python
def is_slashable_attestation_data(data_1: AttestationData, data_2: AttestationData) -> bool:
    """
    Check if ``data_1`` and ``data_2`` are slashable according to Casper FFG rules.
    """
    return (
        # Double vote
        (data_1 != data_2 and data_1.target_epoch == data_2.target_epoch) or
        # Surround vote
        (data_1.source_epoch < data_2.source_epoch and data_2.target_epoch < data_1.target_epoch)
    )
```

### `integer_squareroot`

```python
def integer_squareroot(n: int) -> int:
    """
    The largest integer ``x`` such that ``x**2`` is less than or equal to ``n``.
    """
    assert n >= 0
    x = n
    y = (x + 1) // 2
    while y < x:
        x = y
        y = (x + n // x) // 2
    return x
```

### `get_delayed_activation_exit_epoch`

```python
def get_delayed_activation_exit_epoch(epoch: Epoch) -> Epoch:
    """
    Return the epoch at which an activation or exit triggered in ``epoch`` takes effect.
    """
    return Epoch(epoch + 1 + ACTIVATION_EXIT_DELAY)
```

### `get_churn_limit`

```python
def get_churn_limit(state: BeaconState) -> int:
    """
    Return the churn limit based on the active validator count.
    """
    return max(
        MIN_PER_EPOCH_CHURN_LIMIT,
        len(get_active_validator_indices(state, get_current_epoch(state))) // CHURN_LIMIT_QUOTIENT
    )
```

### `bls_verify`

`bls_verify` is a function for verifying a BLS signature, defined in the [BLS Signature spec](../bls_signature.md#bls_verify).

### `bls_verify_multiple`

`bls_verify_multiple` is a function for verifying a BLS signature constructed from multiple messages, defined in the [BLS Signature spec](../bls_signature.md#bls_verify_multiple).

### `bls_aggregate_pubkeys`

`bls_aggregate_pubkeys` is a function for aggregating multiple BLS public keys into a single aggregate key, defined in the [BLS Signature spec](../bls_signature.md#bls_aggregate_pubkeys).

### Routines for updating validator status

*Note*: All functions in this section mutate `state`.

#### `initiate_validator_exit`

```python
def initiate_validator_exit(state: BeaconState, index: ValidatorIndex) -> None:
    """
    Initiate the exit of the validator of the given ``index``.
    """
    # Return if validator already initiated exit
    validator = state.validators[index]
    if validator.exit_epoch != FAR_FUTURE_EPOCH:
        return

    # Compute exit queue epoch
    exit_epochs = [v.exit_epoch for v in state.validators if v.exit_epoch != FAR_FUTURE_EPOCH]
    exit_queue_epoch = max(exit_epochs + [get_delayed_activation_exit_epoch(get_current_epoch(state))])
    exit_queue_churn = len([v for v in state.validators if v.exit_epoch == exit_queue_epoch])
    if exit_queue_churn >= get_churn_limit(state):
        exit_queue_epoch += Epoch(1)

    # Set validator exit epoch and withdrawable epoch
    validator.exit_epoch = exit_queue_epoch
    validator.withdrawable_epoch = Epoch(validator.exit_epoch + MIN_VALIDATOR_WITHDRAWABILITY_DELAY)
```

#### `slash_validator`

```python
def slash_validator(state: BeaconState,
                    slashed_index: ValidatorIndex,
                    whistleblower_index: ValidatorIndex=None) -> None:
    """
    Slash the validator with index ``slashed_index``.
    """
    current_epoch = get_current_epoch(state)
    initiate_validator_exit(state, slashed_index)
    state.validators[slashed_index].slashed = True
    state.validators[slashed_index].withdrawable_epoch = Epoch(current_epoch + SLASHED_EXIT_LENGTH)
    slashed_balance = state.validators[slashed_index].effective_balance
    state.slashed_balances[current_epoch % SLASHED_EXIT_LENGTH] += slashed_balance

    proposer_index = get_beacon_proposer_index(state)
    if whistleblower_index is None:
        whistleblower_index = proposer_index
    whistleblowing_reward = Gwei(slashed_balance // WHISTLEBLOWING_REWARD_QUOTIENT)
    proposer_reward = Gwei(whistleblowing_reward // PROPOSER_REWARD_QUOTIENT)
    increase_balance(state, proposer_index, proposer_reward)
    increase_balance(state, whistleblower_index, whistleblowing_reward - proposer_reward)
    decrease_balance(state, slashed_index, whistleblowing_reward)
```

## Genesis

### Genesis trigger

Before genesis has been triggered and whenever the deposit contract emits a `Deposit` log, call the function `is_genesis_trigger(deposits: List[Deposit], timestamp: uint64) -> bool` where:

* `deposits` is the list of all deposits, ordered chronologically, up to and including the deposit triggering the latest `Deposit` log
* `timestamp` is the Unix timestamp in the Ethereum 1.0 block that emitted the latest `Deposit` log

When `is_genesis_trigger(deposits, timestamp) is True` for the first time let:

* `genesis_deposits = deposits`
* `genesis_time = timestamp - timestamp % SECONDS_PER_DAY + 2 * SECONDS_PER_DAY` where `SECONDS_PER_DAY = 86400`
* `genesis_eth1_data` be the object of type `Eth1Data` where:
    * `genesis_eth1_data.block_hash` is the Ethereum 1.0 block hash that emitted the log for the last deposit in `deposits`
    * `genesis_eth1_data.deposit_root` is the deposit root for the last deposit in `deposits`
    * `genesis_eth1_data.deposit_count = len(genesis_deposits)`

*Note*: The function `is_genesis_trigger` has yet to be agreed by the community, and can be updated as necessary. We define the following testing placeholder:

```python
def is_genesis_trigger(deposits: List[Deposit], timestamp: uint64) -> bool:
    # Process deposits
    state = BeaconState()
    for deposit in deposits:
        process_deposit(state, deposit)

    # Count active validators at genesis
    active_validator_count = 0
    for validator in state.validator_registry:
        if validator.effective_balance == MAX_EFFECTIVE_BALANCE:
            active_validator_count += 1

    # Check effective balance to trigger genesis
    GENESIS_ACTIVE_VALIDATOR_COUNT = 2**16
    return active_validator_count == GENESIS_ACTIVE_VALIDATOR_COUNT
```

### Genesis state

Let `genesis_state = get_genesis_beacon_state(genesis_deposits, genesis_time, genesis_eth1_data)`.

```python
def get_genesis_beacon_state(deposits: List[Deposit], genesis_time: int, genesis_eth1_data: Eth1Data) -> BeaconState:
    state = BeaconState(
        genesis_time=genesis_time,
        eth1_data=genesis_eth1_data,
        latest_block_header=BeaconBlockHeader(body_root=hash_tree_root(BeaconBlockBody())),
    )

    # Process genesis deposits
    for deposit in deposits:
        process_deposit(state, deposit)

    # Process genesis activations
    for validator in state.validators:
        if validator.effective_balance >= MAX_EFFECTIVE_BALANCE:
            validator.activation_eligibility_epoch = GENESIS_EPOCH
            validator.activation_epoch = GENESIS_EPOCH

    # Populate active_index_roots
    genesis_active_index_root = hash_tree_root(get_active_validator_indices(state, GENESIS_EPOCH))
    for index in range(ACTIVE_INDEX_ROOTS_LENGTH):
        state.active_index_roots[index] = genesis_active_index_root

    return state
```

### Genesis block

Let `genesis_block = BeaconBlock(state_root=hash_tree_root(genesis_state))`.

## Beacon chain state transition function

The post-state corresponding to a pre-state `state` and a block `block` is defined as `state_transition(state, block)`. State transitions that trigger an unhandled excpetion (e.g. a failed `assert` or an out-of-range list access) are considered invalid.

```python
def state_transition(state: BeaconState, block: BeaconBlock, validate_state_root: bool=False) -> BeaconState:
    # Process slots (including those with no blocks) since block
    process_slots(state, block.slot)
    # Process block
    process_block(state, block)
    # Validate state root (`validate_state_root == True` in production)
    if validate_state_root:
        assert block.state_root == hash_tree_root(state)
    # Return post-state
    return state
```

```python
def process_slots(state: BeaconState, slot: Slot) -> None:
    assert state.slot <= slot
    while state.slot < slot:
        process_slot(state)
        # Process epoch on the first slot of the next epoch
        if (state.slot + 1) % SLOTS_PER_EPOCH == 0:
            process_epoch(state)
        state.slot += Slot(1)
```

```python
def process_slot(state: BeaconState) -> None:
    # Cache state root
    previous_state_root = hash_tree_root(state)
    state.state_roots[state.slot % SLOTS_PER_HISTORICAL_ROOT] = previous_state_root

    # Cache latest block header state root
    if state.latest_block_header.state_root == ZERO_HASH:
        state.latest_block_header.state_root = previous_state_root

    # Cache block root
    previous_block_root = signing_root(state.latest_block_header)
    state.block_roots[state.slot % SLOTS_PER_HISTORICAL_ROOT] = previous_block_root
```

### Epoch processing

*Note*: the `# @LabelHere` lines below are placeholders to show that code will be inserted here in a future phase.

```python
def process_epoch(state: BeaconState) -> None:
    process_justification_and_finalization(state)
    process_crosslinks(state)
    process_rewards_and_penalties(state)
    process_registry_updates(state)
    # @process_reveal_deadlines
    # @process_challenge_deadlines
    process_slashings(state)
    process_final_updates(state)
    # @after_process_final_updates
```

#### Helper functions

```python
def get_total_active_balance(state: BeaconState) -> Gwei:
    return get_total_balance(state, get_active_validator_indices(state, get_current_epoch(state)))
```

```python
def get_matching_source_attestations(state: BeaconState, epoch: Epoch) -> List[PendingAttestation]:
    assert epoch in (get_current_epoch(state), get_previous_epoch(state))
    return state.current_epoch_attestations if epoch == get_current_epoch(state) else state.previous_epoch_attestations
```

```python
def get_matching_target_attestations(state: BeaconState, epoch: Epoch) -> List[PendingAttestation]:
    return [
        a for a in get_matching_source_attestations(state, epoch)
        if a.data.target_root == get_block_root(state, epoch)
    ]
```

```python
def get_matching_head_attestations(state: BeaconState, epoch: Epoch) -> List[PendingAttestation]:
    return [
        a for a in get_matching_source_attestations(state, epoch)
        if a.data.beacon_block_root == get_block_root_at_slot(state, get_attestation_data_slot(state, a.data))
    ]
```

```python
def get_unslashed_attesting_indices(state: BeaconState,
                                    attestations: List[PendingAttestation]) -> List[ValidatorIndex]:
    output = set()  # type: Set[ValidatorIndex]
    for a in attestations:
        output = output.union(get_attesting_indices(state, a.data, a.aggregation_bitfield))
    return sorted(filter(lambda index: not state.validators[index].slashed, list(output)))
```

```python
def get_attesting_balance(state: BeaconState, attestations: List[PendingAttestation]) -> Gwei:
    return get_total_balance(state, get_unslashed_attesting_indices(state, attestations))
```

```python
def get_winning_crosslink_and_attesting_indices(state: BeaconState,
                                                epoch: Epoch,
                                                shard: Shard) -> Tuple[Crosslink, List[ValidatorIndex]]:
    attestations = [a for a in get_matching_source_attestations(state, epoch) if a.data.crosslink.shard == shard]
    crosslinks = list(filter(
        lambda c: hash_tree_root(state.current_crosslinks[shard]) in (c.parent_root, hash_tree_root(c)),
        [a.data.crosslink for a in attestations]
    ))
    # Winning crosslink has the crosslink data root with the most balance voting for it (ties broken lexicographically)
    winning_crosslink = max(crosslinks, key=lambda c: (
        get_attesting_balance(state, [a for a in attestations if a.data.crosslink == c]), c.data_root
    ), default=Crosslink())
    winning_attestations = [a for a in attestations if a.data.crosslink == winning_crosslink]
    return winning_crosslink, get_unslashed_attesting_indices(state, winning_attestations)
```

#### Justification and finalization

```python
def process_justification_and_finalization(state: BeaconState) -> None:
    if get_current_epoch(state) <= GENESIS_EPOCH + 1:
        return

    previous_epoch = get_previous_epoch(state)
    current_epoch = get_current_epoch(state)
    old_previous_justified_epoch = state.previous_justified_epoch
    old_current_justified_epoch = state.current_justified_epoch

    # Process justifications
    state.previous_justified_epoch = state.current_justified_epoch
    state.previous_justified_root = state.current_justified_root
    state.justification_bitfield = (state.justification_bitfield << 1) % 2**64
    previous_epoch_matching_target_balance = get_attesting_balance(
        state, get_matching_target_attestations(state, previous_epoch)
    )
    if previous_epoch_matching_target_balance * 3 >= get_total_active_balance(state) * 2:
        state.current_justified_epoch = previous_epoch
        state.current_justified_root = get_block_root(state, state.current_justified_epoch)
        state.justification_bitfield |= (1 << 1)
    current_epoch_matching_target_balance = get_attesting_balance(
        state, get_matching_target_attestations(state, current_epoch)
    )
    if current_epoch_matching_target_balance * 3 >= get_total_active_balance(state) * 2:
        state.current_justified_epoch = current_epoch
        state.current_justified_root = get_block_root(state, state.current_justified_epoch)
        state.justification_bitfield |= (1 << 0)

    # Process finalizations
    bitfield = state.justification_bitfield
    # The 2nd/3rd/4th most recent epochs are justified, the 2nd using the 4th as source
    if (bitfield >> 1) % 8 == 0b111 and old_previous_justified_epoch + 3 == current_epoch:
        state.finalized_epoch = old_previous_justified_epoch
        state.finalized_root = get_block_root(state, state.finalized_epoch)
    # The 2nd/3rd most recent epochs are justified, the 2nd using the 3rd as source
    if (bitfield >> 1) % 4 == 0b11 and old_previous_justified_epoch + 2 == current_epoch:
        state.finalized_epoch = old_previous_justified_epoch
        state.finalized_root = get_block_root(state, state.finalized_epoch)
    # The 1st/2nd/3rd most recent epochs are justified, the 1st using the 3rd as source
    if (bitfield >> 0) % 8 == 0b111 and old_current_justified_epoch + 2 == current_epoch:
        state.finalized_epoch = old_current_justified_epoch
        state.finalized_root = get_block_root(state, state.finalized_epoch)
    # The 1st/2nd most recent epochs are justified, the 1st using the 2nd as source
    if (bitfield >> 0) % 4 == 0b11 and old_current_justified_epoch + 1 == current_epoch:
        state.finalized_epoch = old_current_justified_epoch
        state.finalized_root = get_block_root(state, state.finalized_epoch)
```

#### Crosslinks

```python
def process_crosslinks(state: BeaconState) -> None:
    state.previous_crosslinks = [c for c in state.current_crosslinks]
    for epoch in (get_previous_epoch(state), get_current_epoch(state)):
        for offset in range(get_epoch_committee_count(state, epoch)):
            shard = Shard((get_epoch_start_shard(state, epoch) + offset) % SHARD_COUNT)
            crosslink_committee = get_crosslink_committee(state, epoch, shard)
            winning_crosslink, attesting_indices = get_winning_crosslink_and_attesting_indices(state, epoch, shard)
            if 3 * get_total_balance(state, attesting_indices) >= 2 * get_total_balance(state, crosslink_committee):
                state.current_crosslinks[shard] = winning_crosslink
```

#### Rewards and penalties

```python
def get_base_reward(state: BeaconState, index: ValidatorIndex) -> Gwei:
    total_balance = get_total_active_balance(state)
    effective_balance = state.validators[index].effective_balance
    return Gwei(effective_balance * BASE_REWARD_FACTOR // integer_squareroot(total_balance) // BASE_REWARDS_PER_EPOCH)
```

```python
def get_attestation_deltas(state: BeaconState) -> Tuple[List[Gwei], List[Gwei]]:
    previous_epoch = get_previous_epoch(state)
    total_balance = get_total_active_balance(state)
    rewards = [Gwei(0) for _ in range(len(state.validators))]
    penalties = [Gwei(0) for _ in range(len(state.validators))]
    eligible_validator_indices = [
        ValidatorIndex(index) for index, v in enumerate(state.validators)
        if is_active_validator(v, previous_epoch) or (v.slashed and previous_epoch + 1 < v.withdrawable_epoch)
    ]

    # Micro-incentives for matching FFG source, FFG target, and head
    matching_source_attestations = get_matching_source_attestations(state, previous_epoch)
    matching_target_attestations = get_matching_target_attestations(state, previous_epoch)
    matching_head_attestations = get_matching_head_attestations(state, previous_epoch)
    for attestations in (matching_source_attestations, matching_target_attestations, matching_head_attestations):
        unslashed_attesting_indices = get_unslashed_attesting_indices(state, attestations)
        attesting_balance = get_total_balance(state, unslashed_attesting_indices)
        for index in eligible_validator_indices:
            if index in unslashed_attesting_indices:
                rewards[index] += get_base_reward(state, index) * attesting_balance // total_balance
            else:
                penalties[index] += get_base_reward(state, index)

    # Proposer and inclusion delay micro-rewards
    for index in get_unslashed_attesting_indices(state, matching_source_attestations):
        index = ValidatorIndex(index)
        attestation = min([
            a for a in matching_source_attestations
            if index in get_attesting_indices(state, a.data, a.aggregation_bitfield)
        ], key=lambda a: a.inclusion_delay)
        proposer_reward = Gwei(get_base_reward(state, index) // PROPOSER_REWARD_QUOTIENT)
        rewards[attestation.proposer_index] += proposer_reward
        max_attester_reward = get_base_reward(state, index) - proposer_reward
        rewards[index] += Gwei(max_attester_reward * MIN_ATTESTATION_INCLUSION_DELAY // attestation.inclusion_delay)

    # Inactivity penalty
    finality_delay = previous_epoch - state.finalized_epoch
    if finality_delay > MIN_EPOCHS_TO_INACTIVITY_PENALTY:
        matching_target_attesting_indices = get_unslashed_attesting_indices(state, matching_target_attestations)
        for index in eligible_validator_indices:
            index = ValidatorIndex(index)
            penalties[index] += Gwei(BASE_REWARDS_PER_EPOCH * get_base_reward(state, index))
            if index not in matching_target_attesting_indices:
                penalties[index] += Gwei(
                    state.validators[index].effective_balance * finality_delay // INACTIVITY_PENALTY_QUOTIENT
                )

    return rewards, penalties
```

```python
def get_crosslink_deltas(state: BeaconState) -> Tuple[List[Gwei], List[Gwei]]:
    rewards = [Gwei(0) for index in range(len(state.validators))]
    penalties = [Gwei(0) for index in range(len(state.validators))]
    epoch = get_previous_epoch(state)
    for offset in range(get_epoch_committee_count(state, epoch)):
        shard = Shard((get_epoch_start_shard(state, epoch) + offset) % SHARD_COUNT)
        crosslink_committee = get_crosslink_committee(state, epoch, shard)
        winning_crosslink, attesting_indices = get_winning_crosslink_and_attesting_indices(state, epoch, shard)
        attesting_balance = get_total_balance(state, attesting_indices)
        committee_balance = get_total_balance(state, crosslink_committee)
        for index in crosslink_committee:
            base_reward = get_base_reward(state, index)
            if index in attesting_indices:
                rewards[index] += base_reward * attesting_balance // committee_balance
            else:
                penalties[index] += base_reward
    return rewards, penalties
```

```python
def process_rewards_and_penalties(state: BeaconState) -> None:
    if get_current_epoch(state) == GENESIS_EPOCH:
        return

    rewards1, penalties1 = get_attestation_deltas(state)
    rewards2, penalties2 = get_crosslink_deltas(state)
    for index in range(len(state.validators)):
        increase_balance(state, ValidatorIndex(index), rewards1[index] + rewards2[index])
        decrease_balance(state, ValidatorIndex(index), penalties1[index] + penalties2[index])
```

#### Registry updates

```python
def process_registry_updates(state: BeaconState) -> None:
    # Process activation eligibility and ejections
    for index, validator in enumerate(state.validators):
        if (
            validator.activation_eligibility_epoch == FAR_FUTURE_EPOCH and
            validator.effective_balance >= MAX_EFFECTIVE_BALANCE
        ):
            validator.activation_eligibility_epoch = get_current_epoch(state)

        if is_active_validator(validator, get_current_epoch(state)) and validator.effective_balance <= EJECTION_BALANCE:
            initiate_validator_exit(state, ValidatorIndex(index))

    # Queue validators eligible for activation and not dequeued for activation prior to finalized epoch
    activation_queue = sorted([
        index for index, validator in enumerate(state.validators) if
        validator.activation_eligibility_epoch != FAR_FUTURE_EPOCH and
        validator.activation_epoch >= get_delayed_activation_exit_epoch(state.finalized_epoch)
    ], key=lambda index: state.validators[index].activation_eligibility_epoch)
    # Dequeued validators for activation up to churn limit (without resetting activation epoch)
    for index in activation_queue[:get_churn_limit(state)]:
        validator = state.validators[index]
        if validator.activation_epoch == FAR_FUTURE_EPOCH:
            validator.activation_epoch = get_delayed_activation_exit_epoch(get_current_epoch(state))
```

#### Slashings

```python
def process_slashings(state: BeaconState) -> None:
    current_epoch = get_current_epoch(state)
    total_balance = get_total_active_balance(state)

    # Compute slashed balances in the current epoch
    total_at_start = state.slashed_balances[(current_epoch + 1) % SLASHED_EXIT_LENGTH]
    total_at_end = state.slashed_balances[current_epoch % SLASHED_EXIT_LENGTH]
    total_penalties = total_at_end - total_at_start

    for index, validator in enumerate(state.validators):
        if validator.slashed and current_epoch == validator.withdrawable_epoch - SLASHED_EXIT_LENGTH // 2:
            penalty = max(
                validator.effective_balance * min(total_penalties * 3, total_balance) // total_balance,
                validator.effective_balance // MIN_SLASHING_PENALTY_QUOTIENT
            )
            decrease_balance(state, ValidatorIndex(index), penalty)
```

#### Final updates

```python
def process_final_updates(state: BeaconState) -> None:
    current_epoch = get_current_epoch(state)
    next_epoch = current_epoch + 1
    # Reset eth1 data votes
    if (state.slot + 1) % SLOTS_PER_ETH1_VOTING_PERIOD == 0:
        state.eth1_data_votes = []
    # Update effective balances with hysteresis
    for index, validator in enumerate(state.validators):
        balance = state.balances[index]
        HALF_INCREMENT = EFFECTIVE_BALANCE_INCREMENT // 2
        if balance < validator.effective_balance or validator.effective_balance + 3 * HALF_INCREMENT < balance:
            validator.effective_balance = min(balance - balance % EFFECTIVE_BALANCE_INCREMENT, MAX_EFFECTIVE_BALANCE)
    # Update start shard
    state.start_shard = Shard((state.start_shard + get_shard_delta(state, current_epoch)) % SHARD_COUNT)
    # Set active index root
    index_root_position = (next_epoch + ACTIVATION_EXIT_DELAY) % ACTIVE_INDEX_ROOTS_LENGTH
    state.active_index_roots[index_root_position] = hash_tree_root(
        get_active_validator_indices(state, Epoch(next_epoch + ACTIVATION_EXIT_DELAY))
    )
    # Set total slashed balances
    state.slashed_balances[next_epoch % SLASHED_EXIT_LENGTH] = (
        state.slashed_balances[current_epoch % SLASHED_EXIT_LENGTH]
    )
    # Set randao mix
    state.randao_mixes[next_epoch % RANDAO_MIXES_LENGTH] = get_randao_mix(state, current_epoch)
    # Set historical root accumulator
    if next_epoch % (SLOTS_PER_HISTORICAL_ROOT // SLOTS_PER_EPOCH) == 0:
        historical_batch = HistoricalBatch(
            block_roots=state.block_roots,
            state_roots=state.state_roots,
        )
        state.historical_roots.append(hash_tree_root(historical_batch))
    # Rotate current/previous epoch attestations
    state.previous_epoch_attestations = state.current_epoch_attestations
    state.current_epoch_attestations = []
```

### Block processing

```python
def process_block(state: BeaconState, block: BeaconBlock) -> None:
    process_block_header(state, block)
    process_randao(state, block.body)
    process_eth1_data(state, block.body)
    process_operations(state, block.body)
```

#### Block header

```python
def process_block_header(state: BeaconState, block: BeaconBlock) -> None:
    # Verify that the slots match
    assert block.slot == state.slot
    # Verify that the parent matches
    assert block.parent_root == signing_root(state.latest_block_header)
    # Save current block as the new latest block
    state.latest_block_header = BeaconBlockHeader(
        slot=block.slot,
        parent_root=block.parent_root,
        body_root=hash_tree_root(block.body),
    )
    # Verify proposer is not slashed
    proposer = state.validators[get_beacon_proposer_index(state)]
    assert not proposer.slashed
    # Verify proposer signature
    assert bls_verify(proposer.pubkey, signing_root(block), block.signature, get_domain(state, DOMAIN_BEACON_PROPOSER))
```

#### RANDAO

```python
def process_randao(state: BeaconState, body: BeaconBlockBody) -> None:
    proposer = state.validators[get_beacon_proposer_index(state)]
    # Verify that the provided randao value is valid
    assert bls_verify(
        proposer.pubkey,
        hash_tree_root(get_current_epoch(state)),
        body.randao_reveal,
        get_domain(state, DOMAIN_RANDAO),
    )
    # Mix it in
    state.randao_mixes[get_current_epoch(state) % RANDAO_MIXES_LENGTH] = (
        xor(get_randao_mix(state, get_current_epoch(state)),
            hash(body.randao_reveal))
    )
```

#### Eth1 data

```python
def process_eth1_data(state: BeaconState, body: BeaconBlockBody) -> None:
    state.eth1_data_votes.append(body.eth1_data)
    if state.eth1_data_votes.count(body.eth1_data) * 2 > SLOTS_PER_ETH1_VOTING_PERIOD:
        state.eth1_data = body.eth1_data
```

#### Operations

```python
def process_operations(state: BeaconState, body: BeaconBlockBody) -> None:
    # Verify that outstanding deposits are processed up to the maximum number of deposits
    assert len(body.deposits) == min(MAX_DEPOSITS, state.eth1_data.deposit_count - state.eth1_deposit_index)
    # Verify that there are no duplicate transfers
    assert len(body.transfers) == len(set(body.transfers))
<<<<<<< HEAD

    for operations, max_operations, function in (
        (body.proposer_slashings, process_proposer_slashing),
        (body.attester_slashings, process_attester_slashing),
        (body.attestations, process_attestation),
        (body.deposits, process_deposit),
        (body.voluntary_exits, process_voluntary_exit),
        (body.transfers, process_transfer),
    ):
=======
    all_operations = [
        (body.proposer_slashings, MAX_PROPOSER_SLASHINGS, process_proposer_slashing),
        (body.attester_slashings, MAX_ATTESTER_SLASHINGS, process_attester_slashing),
        (body.attestations, MAX_ATTESTATIONS, process_attestation),
        (body.deposits, MAX_DEPOSITS, process_deposit),
        (body.voluntary_exits, MAX_VOLUNTARY_EXITS, process_voluntary_exit),
        (body.transfers, MAX_TRANSFERS, process_transfer),
    ]  # type: List[Tuple[List[Container], int, Callable]]
    for operations, max_operations, function in all_operations:
        assert len(operations) <= max_operations
>>>>>>> 6df75ec3
        for operation in operations:
            function(state, operation)
```

##### Proposer slashings

```python
def process_proposer_slashing(state: BeaconState, proposer_slashing: ProposerSlashing) -> None:
    """
    Process ``ProposerSlashing`` operation.
    """
    proposer = state.validators[proposer_slashing.proposer_index]
    # Verify that the epoch is the same
    assert slot_to_epoch(proposer_slashing.header_1.slot) == slot_to_epoch(proposer_slashing.header_2.slot)
    # But the headers are different
    assert proposer_slashing.header_1 != proposer_slashing.header_2
    # Check proposer is slashable
    assert is_slashable_validator(proposer, get_current_epoch(state))
    # Signatures are valid
    for header in (proposer_slashing.header_1, proposer_slashing.header_2):
        domain = get_domain(state, DOMAIN_BEACON_PROPOSER, slot_to_epoch(header.slot))
        assert bls_verify(proposer.pubkey, signing_root(header), header.signature, domain)

    slash_validator(state, proposer_slashing.proposer_index)
```

##### Attester slashings

```python
def process_attester_slashing(state: BeaconState, attester_slashing: AttesterSlashing) -> None:
    """
    Process ``AttesterSlashing`` operation.
    """
    attestation_1 = attester_slashing.attestation_1
    attestation_2 = attester_slashing.attestation_2
    assert is_slashable_attestation_data(attestation_1.data, attestation_2.data)
    validate_indexed_attestation(state, attestation_1)
    validate_indexed_attestation(state, attestation_2)

    slashed_any = False
    attesting_indices_1 = attestation_1.custody_bit_0_indices + attestation_1.custody_bit_1_indices
    attesting_indices_2 = attestation_2.custody_bit_0_indices + attestation_2.custody_bit_1_indices
    for index in sorted(set(attesting_indices_1).intersection(attesting_indices_2)):
        if is_slashable_validator(state.validators[index], get_current_epoch(state)):
            slash_validator(state, index)
            slashed_any = True
    assert slashed_any
```

##### Attestations

```python
def process_attestation(state: BeaconState, attestation: Attestation) -> None:
    """
    Process ``Attestation`` operation.
    """
    data = attestation.data

    assert data.crosslink.shard < SHARD_COUNT
    assert data.target_epoch in (get_previous_epoch(state), get_current_epoch(state))

    attestation_slot = get_attestation_data_slot(state, data)
    assert attestation_slot + MIN_ATTESTATION_INCLUSION_DELAY <= state.slot <= attestation_slot + SLOTS_PER_EPOCH

    pending_attestation = PendingAttestation(
        data=data,
        aggregation_bitfield=attestation.aggregation_bitfield,
        inclusion_delay=state.slot - attestation_slot,
        proposer_index=get_beacon_proposer_index(state),
    )

    if data.target_epoch == get_current_epoch(state):
        ffg_data = (state.current_justified_epoch, state.current_justified_root, get_current_epoch(state))
        parent_crosslink = state.current_crosslinks[data.crosslink.shard]
        state.current_epoch_attestations.append(pending_attestation)
    else:
        ffg_data = (state.previous_justified_epoch, state.previous_justified_root, get_previous_epoch(state))
        parent_crosslink = state.previous_crosslinks[data.crosslink.shard]
        state.previous_epoch_attestations.append(pending_attestation)

    # Check FFG data, crosslink data, and signature
    assert ffg_data == (data.source_epoch, data.source_root, data.target_epoch)
    assert data.crosslink.start_epoch == parent_crosslink.end_epoch
    assert data.crosslink.end_epoch == min(data.target_epoch, parent_crosslink.end_epoch + MAX_EPOCHS_PER_CROSSLINK)
    assert data.crosslink.parent_root == hash_tree_root(parent_crosslink)
    assert data.crosslink.data_root == ZERO_HASH  # [to be removed in phase 1]
    validate_indexed_attestation(state, convert_to_indexed(state, attestation))
```

##### Deposits

```python
def process_deposit(state: BeaconState, deposit: Deposit) -> None:
    """
    Process an Eth1 deposit, registering a validator or increasing its balance.
    """
    # Verify the Merkle branch
    assert verify_merkle_branch(
        leaf=hash_tree_root(deposit.data),
        proof=deposit.proof,
        depth=DEPOSIT_CONTRACT_TREE_DEPTH,
        index=state.eth1_deposit_index,
        root=state.eth1_data.deposit_root,
    )

    # Deposits must be processed in order
    state.eth1_deposit_index += 1

    pubkey = deposit.data.pubkey
    amount = deposit.data.amount
    validator_pubkeys = [v.pubkey for v in state.validators]
    if pubkey not in validator_pubkeys:
        # Verify the deposit signature (proof of possession).
        # Invalid signatures are allowed by the deposit contract,
        # and hence included on-chain, but must not be processed.
        # Note: deposits are valid across forks, hence the deposit domain is retrieved directly from `bls_domain`
        if not bls_verify(
            pubkey, signing_root(deposit.data), deposit.data.signature, bls_domain(DOMAIN_DEPOSIT)
        ):
            return

        # Add validator and balance entries
        state.validators.append(Validator(
            pubkey=pubkey,
            withdrawal_credentials=deposit.data.withdrawal_credentials,
            activation_eligibility_epoch=FAR_FUTURE_EPOCH,
            activation_epoch=FAR_FUTURE_EPOCH,
            exit_epoch=FAR_FUTURE_EPOCH,
            withdrawable_epoch=FAR_FUTURE_EPOCH,
            effective_balance=min(amount - amount % EFFECTIVE_BALANCE_INCREMENT, MAX_EFFECTIVE_BALANCE)
        ))
        state.balances.append(amount)
    else:
        # Increase balance by deposit amount
        index = ValidatorIndex(validator_pubkeys.index(pubkey))
        increase_balance(state, index, amount)
```

##### Voluntary exits

```python
def process_voluntary_exit(state: BeaconState, exit: VoluntaryExit) -> None:
    """
    Process ``VoluntaryExit`` operation.
    """
    validator = state.validators[exit.validator_index]
    # Verify the validator is active
    assert is_active_validator(validator, get_current_epoch(state))
    # Verify the validator has not yet exited
    assert validator.exit_epoch == FAR_FUTURE_EPOCH
    # Exits must specify an epoch when they become valid; they are not valid before then
    assert get_current_epoch(state) >= exit.epoch
    # Verify the validator has been active long enough
    assert get_current_epoch(state) >= validator.activation_epoch + PERSISTENT_COMMITTEE_PERIOD
    # Verify signature
    domain = get_domain(state, DOMAIN_VOLUNTARY_EXIT, exit.epoch)
    assert bls_verify(validator.pubkey, signing_root(exit), exit.signature, domain)
    # Initiate exit
    initiate_validator_exit(state, exit.validator_index)
```

##### Transfers

```python
def process_transfer(state: BeaconState, transfer: Transfer) -> None:
    """
    Process ``Transfer`` operation.
    """
    # Verify the amount and fee are not individually too big (for anti-overflow purposes)
    assert state.balances[transfer.sender] >= max(transfer.amount, transfer.fee)
    # A transfer is valid in only one slot
    assert state.slot == transfer.slot
    # Sender must be not yet eligible for activation, withdrawn, or transfer balance over MAX_EFFECTIVE_BALANCE
    assert (
        state.validators[transfer.sender].activation_eligibility_epoch == FAR_FUTURE_EPOCH or
        get_current_epoch(state) >= state.validators[transfer.sender].withdrawable_epoch or
        transfer.amount + transfer.fee + MAX_EFFECTIVE_BALANCE <= state.balances[transfer.sender]
    )
    # Verify that the pubkey is valid
    assert (
        state.validators[transfer.sender].withdrawal_credentials ==
        int_to_bytes(BLS_WITHDRAWAL_PREFIX, length=1) + hash(transfer.pubkey)[1:]
    )
    # Verify that the signature is valid
    assert bls_verify(transfer.pubkey, signing_root(transfer), transfer.signature, get_domain(state, DOMAIN_TRANSFER))
    # Process the transfer
    decrease_balance(state, transfer.sender, transfer.amount + transfer.fee)
    increase_balance(state, transfer.recipient, transfer.amount)
    increase_balance(state, get_beacon_proposer_index(state), transfer.fee)
    # Verify balances are not dust
    assert not (0 < state.balances[transfer.sender] < MIN_DEPOSIT_AMOUNT)
    assert not (0 < state.balances[transfer.recipient] < MIN_DEPOSIT_AMOUNT)
```<|MERGE_RESOLUTION|>--- conflicted
+++ resolved
@@ -1633,28 +1633,16 @@
     assert len(body.deposits) == min(MAX_DEPOSITS, state.eth1_data.deposit_count - state.eth1_deposit_index)
     # Verify that there are no duplicate transfers
     assert len(body.transfers) == len(set(body.transfers))
-<<<<<<< HEAD
-
-    for operations, max_operations, function in (
+
+    all_operations = [
         (body.proposer_slashings, process_proposer_slashing),
         (body.attester_slashings, process_attester_slashing),
         (body.attestations, process_attestation),
         (body.deposits, process_deposit),
         (body.voluntary_exits, process_voluntary_exit),
         (body.transfers, process_transfer),
-    ):
-=======
-    all_operations = [
-        (body.proposer_slashings, MAX_PROPOSER_SLASHINGS, process_proposer_slashing),
-        (body.attester_slashings, MAX_ATTESTER_SLASHINGS, process_attester_slashing),
-        (body.attestations, MAX_ATTESTATIONS, process_attestation),
-        (body.deposits, MAX_DEPOSITS, process_deposit),
-        (body.voluntary_exits, MAX_VOLUNTARY_EXITS, process_voluntary_exit),
-        (body.transfers, MAX_TRANSFERS, process_transfer),
-    ]  # type: List[Tuple[List[Container], int, Callable]]
-    for operations, max_operations, function in all_operations:
-        assert len(operations) <= max_operations
->>>>>>> 6df75ec3
+    ]  # type: List[Tuple[List, Callable]]
+    for operations, function in all_operations:
         for operation in operations:
             function(state, operation)
 ```
