--- conflicted
+++ resolved
@@ -701,13 +701,9 @@
         return index
 ```
 
-<<<<<<< HEAD
 `BLSVerify` is a function for verifying a BLS12-381 signature, defined in the BLS12-381 spec.
 
-## Routine for removing a validator
-=======
 ### Routine for removing a validator
->>>>>>> a2744328
 
 ```python
 def exit_validator(index, state, penalize, current_slot):
