# Ethereum 2.0 Phase 0 -- The Beacon Chain

**Notice**: This document is a work-in-progress for researchers and implementers.

## Table of contents
<!-- TOC -->
<!-- START doctoc generated TOC please keep comment here to allow auto update -->
<!-- DON'T EDIT THIS SECTION, INSTEAD RE-RUN doctoc TO UPDATE -->


- [Introduction](#introduction)
- [Notation](#notation)
- [Custom types](#custom-types)
- [Constants](#constants)
- [Configuration](#configuration)
  - [Misc](#misc)
  - [Gwei values](#gwei-values)
  - [Initial values](#initial-values)
  - [Time parameters](#time-parameters)
  - [State list lengths](#state-list-lengths)
  - [Rewards and penalties](#rewards-and-penalties)
  - [Max operations per block](#max-operations-per-block)
  - [Domain types](#domain-types)
- [Containers](#containers)
  - [Misc dependencies](#misc-dependencies)
    - [`Fork`](#fork)
    - [`ForkData`](#forkdata)
    - [`Checkpoint`](#checkpoint)
    - [`Validator`](#validator)
    - [`AttestationData`](#attestationdata)
    - [`IndexedAttestation`](#indexedattestation)
    - [`PendingAttestation`](#pendingattestation)
    - [`Eth1Data`](#eth1data)
    - [`HistoricalBatch`](#historicalbatch)
    - [`DepositMessage`](#depositmessage)
    - [`DepositData`](#depositdata)
    - [`BeaconBlockHeader`](#beaconblockheader)
    - [`SigningData`](#signingdata)
  - [Beacon operations](#beacon-operations)
    - [`ProposerSlashing`](#proposerslashing)
    - [`AttesterSlashing`](#attesterslashing)
    - [`Attestation`](#attestation)
    - [`Deposit`](#deposit)
    - [`VoluntaryExit`](#voluntaryexit)
  - [Beacon blocks](#beacon-blocks)
    - [`BeaconBlockBody`](#beaconblockbody)
    - [`BeaconBlock`](#beaconblock)
  - [Beacon state](#beacon-state)
    - [`BeaconState`](#beaconstate)
  - [Signed envelopes](#signed-envelopes)
    - [`SignedVoluntaryExit`](#signedvoluntaryexit)
    - [`SignedBeaconBlock`](#signedbeaconblock)
    - [`SignedBeaconBlockHeader`](#signedbeaconblockheader)
- [Helper functions](#helper-functions)
  - [Math](#math)
    - [`integer_squareroot`](#integer_squareroot)
    - [`xor`](#xor)
    - [`uint_to_bytes`](#uint_to_bytes)
    - [`bytes_to_uint64`](#bytes_to_uint64)
  - [Crypto](#crypto)
    - [`hash`](#hash)
    - [`hash_tree_root`](#hash_tree_root)
    - [BLS Signatures](#bls-signatures)
  - [Predicates](#predicates)
    - [`is_active_validator`](#is_active_validator)
    - [`is_eligible_for_activation_queue`](#is_eligible_for_activation_queue)
    - [`is_eligible_for_activation`](#is_eligible_for_activation)
    - [`is_slashable_validator`](#is_slashable_validator)
    - [`is_slashable_attestation_data`](#is_slashable_attestation_data)
    - [`is_valid_indexed_attestation`](#is_valid_indexed_attestation)
    - [`is_valid_merkle_branch`](#is_valid_merkle_branch)
  - [Misc](#misc-1)
    - [`compute_shuffled_index`](#compute_shuffled_index)
    - [`compute_proposer_index`](#compute_proposer_index)
    - [`compute_committee`](#compute_committee)
    - [`compute_epoch_at_slot`](#compute_epoch_at_slot)
    - [`compute_start_slot_at_epoch`](#compute_start_slot_at_epoch)
    - [`compute_activation_exit_epoch`](#compute_activation_exit_epoch)
    - [`compute_fork_data_root`](#compute_fork_data_root)
    - [`compute_fork_digest`](#compute_fork_digest)
    - [`compute_domain`](#compute_domain)
    - [`compute_signing_root`](#compute_signing_root)
  - [Beacon state accessors](#beacon-state-accessors)
    - [`get_current_epoch`](#get_current_epoch)
    - [`get_previous_epoch`](#get_previous_epoch)
    - [`get_block_root`](#get_block_root)
    - [`get_block_root_at_slot`](#get_block_root_at_slot)
    - [`get_randao_mix`](#get_randao_mix)
    - [`get_active_validator_indices`](#get_active_validator_indices)
    - [`get_validator_churn_limit`](#get_validator_churn_limit)
    - [`get_seed`](#get_seed)
    - [`get_committee_count_per_slot`](#get_committee_count_per_slot)
    - [`get_beacon_committee`](#get_beacon_committee)
    - [`get_beacon_proposer_index`](#get_beacon_proposer_index)
    - [`get_total_balance`](#get_total_balance)
    - [`get_total_active_balance`](#get_total_active_balance)
    - [`get_domain`](#get_domain)
    - [`get_indexed_attestation`](#get_indexed_attestation)
    - [`get_attesting_indices`](#get_attesting_indices)
  - [Beacon state mutators](#beacon-state-mutators)
    - [`increase_balance`](#increase_balance)
    - [`decrease_balance`](#decrease_balance)
    - [`initiate_validator_exit`](#initiate_validator_exit)
    - [`slash_validator`](#slash_validator)
- [Genesis](#genesis)
  - [Genesis state](#genesis-state)
  - [Genesis block](#genesis-block)
- [Beacon chain state transition function](#beacon-chain-state-transition-function)
  - [Epoch processing](#epoch-processing)
    - [Helper functions](#helper-functions-1)
    - [Justification and finalization](#justification-and-finalization)
    - [Rewards and penalties](#rewards-and-penalties-1)
      - [Helpers](#helpers)
      - [Components of attestation deltas](#components-of-attestation-deltas)
      - [`get_attestation_deltas`](#get_attestation_deltas)
      - [`process_rewards_and_penalties`](#process_rewards_and_penalties)
    - [Registry updates](#registry-updates)
    - [Slashings](#slashings)
    - [Final updates](#final-updates)
  - [Block processing](#block-processing)
    - [Block header](#block-header)
    - [RANDAO](#randao)
    - [Eth1 data](#eth1-data)
    - [Operations](#operations)
      - [Proposer slashings](#proposer-slashings)
      - [Attester slashings](#attester-slashings)
      - [Attestations](#attestations)
      - [Deposits](#deposits)
      - [Voluntary exits](#voluntary-exits)

<!-- END doctoc generated TOC please keep comment here to allow auto update -->
<!-- /TOC -->

## Introduction

This document represents the specification for Phase 0 of Ethereum 2.0 -- The Beacon Chain.

At the core of Ethereum 2.0 is a system chain called the "beacon chain". The beacon chain stores and manages the registry of validators. In the initial deployment phases of Ethereum 2.0, the only mechanism to become a validator is to make a one-way ETH transaction to a deposit contract on Ethereum 1.0. Activation as a validator happens when Ethereum 1.0 deposit receipts are processed by the beacon chain, the activation balance is reached, and a queuing process is completed. Exit is either voluntary or done forcibly as a penalty for misbehavior.
The primary source of load on the beacon chain is "attestations". Attestations are simultaneously availability votes for a shard block (Phase 1) and proof-of-stake votes for a beacon block (Phase 0).

## Notation

Code snippets appearing in `this style` are to be interpreted as Python 3 code.

## Custom types

We define the following Python custom types for type hinting and readability:

| Name | SSZ equivalent | Description |
| - | - | - |
| `Slot` | `uint64` | a slot number |
| `Epoch` | `uint64` | an epoch number |
| `CommitteeIndex` | `uint64` | a committee index at a slot |
| `ValidatorIndex` | `uint64` | a validator registry index |
| `Gwei` | `uint64` | an amount in Gwei |
| `Root` | `Bytes32` | a Merkle root |
| `Version` | `Bytes4` | a fork version number |
| `DomainType` | `Bytes4` | a domain type |
| `ForkDigest` | `Bytes4` | a digest of the current fork data |
| `Domain` | `Bytes32` | a signature domain |
| `BLSPubkey` | `Bytes48` | a BLS12-381 public key |
| `BLSSignature` | `Bytes96` | a BLS12-381 signature |

## Constants

The following values are (non-configurable) constants used throughout the specification.

| Name | Value |
| - | - |
| `GENESIS_SLOT` | `Slot(0)` |
| `GENESIS_EPOCH` | `Epoch(0)` |
| `FAR_FUTURE_EPOCH` | `Epoch(2**64 - 1)` |
| `BASE_REWARDS_PER_EPOCH` | `uint64(4)` |
| `DEPOSIT_CONTRACT_TREE_DEPTH` | `uint64(2**5)` (= 32) |
| `JUSTIFICATION_BITS_LENGTH` | `uint64(4)` |
| `ENDIANNESS` | `'little'` |

## Configuration

*Note*: The default mainnet configuration values are included here for spec-design purposes. The different configurations for mainnet, testnets, and YAML-based testing can be found in the [`configs/constant_presets`](../../configs) directory. These configurations are updated for releases and may be out of sync during `dev` changes.

### Misc

| Name | Value |
| - | - |
| `ETH1_FOLLOW_DISTANCE` | `uint64(2**10)` (= 1,024) |
| `MAX_COMMITTEES_PER_SLOT` | `uint64(2**6)` (= 64) |
| `TARGET_COMMITTEE_SIZE` | `uint64(2**7)` (= 128) |
| `MAX_VALIDATORS_PER_COMMITTEE` | `uint64(2**11)` (= 2,048) |
| `MIN_PER_EPOCH_CHURN_LIMIT` | `uint64(2**2)` (= 4) |
| `CHURN_LIMIT_QUOTIENT` | `uint64(2**16)` (= 65,536) |
| `SHUFFLE_ROUND_COUNT` | `uint64(90)` |
| `MIN_GENESIS_ACTIVE_VALIDATOR_COUNT` | `uint64(2**14)` (= 16,384) |
| `MIN_GENESIS_TIME` | `uint64(1578009600)` (Jan 3, 2020) |
| `HYSTERESIS_QUOTIENT` | `uint64(4)` |
| `HYSTERESIS_DOWNWARD_MULTIPLIER` | `uint64(1)` |
| `HYSTERESIS_UPWARD_MULTIPLIER` | `uint64(5)` |

- For the safety of committees, `TARGET_COMMITTEE_SIZE` exceeds [the recommended minimum committee size of 111](http://web.archive.org/web/20190504131341/https://vitalik.ca/files/Ithaca201807_Sharding.pdf); with sufficient active validators (at least `SLOTS_PER_EPOCH * TARGET_COMMITTEE_SIZE`), the shuffling algorithm ensures committee sizes of at least `TARGET_COMMITTEE_SIZE`. (Unbiasable randomness with a Verifiable Delay Function (VDF) will improve committee robustness and lower the safe minimum committee size.)

### Gwei values

| Name | Value |
| - | - |
| `MIN_DEPOSIT_AMOUNT` | `Gwei(2**0 * 10**9)` (= 1,000,000,000) |
| `MAX_EFFECTIVE_BALANCE` | `Gwei(2**5 * 10**9)` (= 32,000,000,000) |
| `EJECTION_BALANCE` | `Gwei(2**4 * 10**9)` (= 16,000,000,000) |
| `EFFECTIVE_BALANCE_INCREMENT` | `Gwei(2**0 * 10**9)` (= 1,000,000,000) |

### Initial values

| Name | Value |
| - | - |
| `GENESIS_FORK_VERSION` | `Version('0x00000000')` |
| `BLS_WITHDRAWAL_PREFIX` | `Bytes1('0x00')` |

### Time parameters

| Name | Value | Unit | Duration |
| - | - | :-: | :-: |
| `GENESIS_DELAY` | `uint64(172800)` | seconds | 2 days |
| `SECONDS_PER_SLOT` | `uint64(12)` | seconds | 12 seconds |
| `SECONDS_PER_ETH1_BLOCK` | `uint64(14)` | seconds | 14 seconds |
| `MIN_ATTESTATION_INCLUSION_DELAY` | `uint64(2**0)` (= 1) | slots | 12 seconds |
| `SLOTS_PER_EPOCH` | `uint64(2**5)` (= 32) | slots | 6.4 minutes |
| `MIN_SEED_LOOKAHEAD` | `uint64(2**0)` (= 1) | epochs | 6.4 minutes |
| `MAX_SEED_LOOKAHEAD` | `uint64(2**2)` (= 4) | epochs | 25.6 minutes |
| `MIN_EPOCHS_TO_INACTIVITY_PENALTY` | `uint64(2**2)` (= 4) | epochs | 25.6 minutes |
| `EPOCHS_PER_ETH1_VOTING_PERIOD` | `uint64(2**5)` (= 32) | epochs | ~3.4 hours |
| `SLOTS_PER_HISTORICAL_ROOT` | `uint64(2**13)` (= 8,192) | slots | ~27 hours |
| `MIN_VALIDATOR_WITHDRAWABILITY_DELAY` | `uint64(2**8)` (= 256) | epochs | ~27 hours |
| `SHARD_COMMITTEE_PERIOD` | `uint64(2**8)` (= 256) | epochs | ~27 hours |

### State list lengths

| Name | Value | Unit | Duration |
| - | - | :-: | :-: |
| `EPOCHS_PER_HISTORICAL_VECTOR` | `uint64(2**16)` (= 65,536) | epochs | ~0.8 years |
| `EPOCHS_PER_SLASHINGS_VECTOR` | `uint64(2**13)` (= 8,192) | epochs | ~36 days |
| `HISTORICAL_ROOTS_LIMIT` | `uint64(2**24)` (= 16,777,216) | historical roots | ~52,262 years |
| `VALIDATOR_REGISTRY_LIMIT` | `uint64(2**40)` (= 1,099,511,627,776) | validators |

### Rewards and penalties

| Name | Value |
| - | - |
| `BASE_REWARD_FACTOR` | `uint64(2**6)` (= 64) |
| `WHISTLEBLOWER_REWARD_QUOTIENT` | `uint64(2**9)` (= 512) |
| `PROPOSER_REWARD_QUOTIENT` | `uint64(2**3)` (= 8) |
| `INACTIVITY_PENALTY_QUOTIENT` | `uint64(2**24)` (= 16,777,216) |
| `MIN_SLASHING_PENALTY_QUOTIENT` | `uint64(2**5)` (= 32) |

- The `INACTIVITY_PENALTY_QUOTIENT` equals `INVERSE_SQRT_E_DROP_TIME**2` where `INVERSE_SQRT_E_DROP_TIME := 2**12` epochs (about 18 days) is the time it takes the inactivity penalty to reduce the balance of non-participating validators to about `1/sqrt(e) ~= 60.6%`. Indeed, the balance retained by offline validators after `n` epochs is about `(1 - 1/INACTIVITY_PENALTY_QUOTIENT)**(n**2/2)`; so after `INVERSE_SQRT_E_DROP_TIME` epochs, it is roughly `(1 - 1/INACTIVITY_PENALTY_QUOTIENT)**(INACTIVITY_PENALTY_QUOTIENT/2) ~= 1/sqrt(e)`.

### Max operations per block

| Name | Value |
| - | - |
| `MAX_PROPOSER_SLASHINGS` | `2**4` (= 16) |
| `MAX_ATTESTER_SLASHINGS` | `2**1` (= 2) |
| `MAX_ATTESTATIONS` | `2**7` (= 128) |
| `MAX_DEPOSITS` | `2**4` (= 16) |
| `MAX_VOLUNTARY_EXITS` | `2**4` (= 16) |

### Domain types

| Name | Value |
| - | - |
| `DOMAIN_BEACON_PROPOSER`     | `DomainType('0x00000000')` |
| `DOMAIN_BEACON_ATTESTER`     | `DomainType('0x01000000')` |
| `DOMAIN_RANDAO`              | `DomainType('0x02000000')` |
| `DOMAIN_DEPOSIT`             | `DomainType('0x03000000')` |
| `DOMAIN_VOLUNTARY_EXIT`      | `DomainType('0x04000000')` |
| `DOMAIN_SELECTION_PROOF`     | `DomainType('0x05000000')` |
| `DOMAIN_AGGREGATE_AND_PROOF` | `DomainType('0x06000000')` |

## Containers

The following types are [SimpleSerialize (SSZ)](../../ssz/simple-serialize.md) containers.

*Note*: The definitions are ordered topologically to facilitate execution of the spec.

*Note*: Fields missing in container instantiations default to their zero value.

### Misc dependencies

#### `Fork`

```python
class Fork(Container):
    previous_version: Version
    current_version: Version
    epoch: Epoch  # Epoch of latest fork
```

#### `ForkData`

```python
class ForkData(Container):
    current_version: Version
    genesis_validators_root: Root
```

#### `Checkpoint`

```python
class Checkpoint(Container):
    epoch: Epoch
    root: Root
```

#### `Validator`

```python
class Validator(Container):
    pubkey: BLSPubkey
    withdrawal_credentials: Bytes32  # Commitment to pubkey for withdrawals
    effective_balance: Gwei  # Balance at stake
    slashed: boolean
    # Status epochs
    activation_eligibility_epoch: Epoch  # When criteria for activation were met
    activation_epoch: Epoch
    exit_epoch: Epoch
    withdrawable_epoch: Epoch  # When validator can withdraw funds
```

#### `AttestationData`

```python
class AttestationData(Container):
    slot: Slot
    index: CommitteeIndex
    # LMD GHOST vote
    beacon_block_root: Root
    # FFG vote
    source: Checkpoint
    target: Checkpoint
```

#### `IndexedAttestation`

```python
class IndexedAttestation(Container):
    attesting_indices: List[ValidatorIndex, MAX_VALIDATORS_PER_COMMITTEE]
    data: AttestationData
    signature: BLSSignature
```

#### `PendingAttestation`

```python
class PendingAttestation(Container):
    aggregation_bits: Bitlist[MAX_VALIDATORS_PER_COMMITTEE]
    data: AttestationData
    inclusion_delay: Slot
    proposer_index: ValidatorIndex
```

#### `Eth1Data`

```python
class Eth1Data(Container):
    deposit_root: Root
    deposit_count: uint64
    block_hash: Bytes32
```

#### `HistoricalBatch`

```python
class HistoricalBatch(Container):
    block_roots: Vector[Root, SLOTS_PER_HISTORICAL_ROOT]
    state_roots: Vector[Root, SLOTS_PER_HISTORICAL_ROOT]
```

#### `DepositMessage`

```python
class DepositMessage(Container):
    pubkey: BLSPubkey
    withdrawal_credentials: Bytes32
    amount: Gwei
```

#### `DepositData`

```python
class DepositData(Container):
    pubkey: BLSPubkey
    withdrawal_credentials: Bytes32
    amount: Gwei
    signature: BLSSignature  # Signing over DepositMessage
```

#### `BeaconBlockHeader`

```python
class BeaconBlockHeader(Container):
    slot: Slot
    proposer_index: ValidatorIndex
    parent_root: Root
    state_root: Root
    body_root: Root
```

#### `SigningData`

```python
class SigningData(Container):
    object_root: Root
    domain: Domain
```

### Beacon operations

#### `ProposerSlashing`

```python
class ProposerSlashing(Container):
    signed_header_1: SignedBeaconBlockHeader
    signed_header_2: SignedBeaconBlockHeader
```

#### `AttesterSlashing`

```python
class AttesterSlashing(Container):
    attestation_1: IndexedAttestation
    attestation_2: IndexedAttestation
```

#### `Attestation`

```python
class Attestation(Container):
    aggregation_bits: Bitlist[MAX_VALIDATORS_PER_COMMITTEE]
    data: AttestationData
    signature: BLSSignature
```

#### `Deposit`

```python
class Deposit(Container):
    proof: Vector[Bytes32, DEPOSIT_CONTRACT_TREE_DEPTH + 1]  # Merkle path to deposit root
    data: DepositData
```

#### `VoluntaryExit`

```python
class VoluntaryExit(Container):
    epoch: Epoch  # Earliest epoch when voluntary exit can be processed
    validator_index: ValidatorIndex
```

### Beacon blocks

#### `BeaconBlockBody`

```python
class BeaconBlockBody(Container):
    randao_reveal: BLSSignature
    eth1_data: Eth1Data  # Eth1 data vote
    graffiti: Bytes32  # Arbitrary data
    # Operations
    proposer_slashings: List[ProposerSlashing, MAX_PROPOSER_SLASHINGS]
    attester_slashings: List[AttesterSlashing, MAX_ATTESTER_SLASHINGS]
    attestations: List[Attestation, MAX_ATTESTATIONS]
    deposits: List[Deposit, MAX_DEPOSITS]
    voluntary_exits: List[SignedVoluntaryExit, MAX_VOLUNTARY_EXITS]
```

#### `BeaconBlock`

```python
class BeaconBlock(Container):
    slot: Slot
    proposer_index: ValidatorIndex
    parent_root: Root
    state_root: Root
    body: BeaconBlockBody
```

### Beacon state

#### `BeaconState`

```python
class BeaconState(Container):
    # Versioning
    genesis_time: uint64
    genesis_validators_root: Root
    slot: Slot
    fork: Fork
    # History
    latest_block_header: BeaconBlockHeader
    block_roots: Vector[Root, SLOTS_PER_HISTORICAL_ROOT]
    state_roots: Vector[Root, SLOTS_PER_HISTORICAL_ROOT]
    historical_roots: List[Root, HISTORICAL_ROOTS_LIMIT]
    # Eth1
    eth1_data: Eth1Data
    eth1_data_votes: List[Eth1Data, EPOCHS_PER_ETH1_VOTING_PERIOD * SLOTS_PER_EPOCH]
    eth1_deposit_index: uint64
    # Registry
    validators: List[Validator, VALIDATOR_REGISTRY_LIMIT]
    balances: List[Gwei, VALIDATOR_REGISTRY_LIMIT]
    # Randomness
    randao_mixes: Vector[Bytes32, EPOCHS_PER_HISTORICAL_VECTOR]
    # Slashings
    slashings: Vector[Gwei, EPOCHS_PER_SLASHINGS_VECTOR]  # Per-epoch sums of slashed effective balances
    # Attestations
    previous_epoch_attestations: List[PendingAttestation, MAX_ATTESTATIONS * SLOTS_PER_EPOCH]
    current_epoch_attestations: List[PendingAttestation, MAX_ATTESTATIONS * SLOTS_PER_EPOCH]
    # Finality
    justification_bits: Bitvector[JUSTIFICATION_BITS_LENGTH]  # Bit set for every recent justified epoch
    previous_justified_checkpoint: Checkpoint  # Previous epoch snapshot
    current_justified_checkpoint: Checkpoint
    finalized_checkpoint: Checkpoint
```

### Signed envelopes

#### `SignedVoluntaryExit`

```python
class SignedVoluntaryExit(Container):
    message: VoluntaryExit
    signature: BLSSignature
```

#### `SignedBeaconBlock`

```python
class SignedBeaconBlock(Container):
    message: BeaconBlock
    signature: BLSSignature
```

#### `SignedBeaconBlockHeader`

```python
class SignedBeaconBlockHeader(Container):
    message: BeaconBlockHeader
    signature: BLSSignature
```

## Helper functions

*Note*: The definitions below are for specification purposes and are not necessarily optimal implementations.

### Math

#### `integer_squareroot`

```python
def integer_squareroot(n: uint64) -> uint64:
    """
    Return the largest integer ``x`` such that ``x**2 <= n``.
    """
    x = n
    y = (x + 1) // 2
    while y < x:
        x = y
        y = (x + n // x) // 2
    return x
```

#### `xor`

```python
def xor(bytes_1: Bytes32, bytes_2: Bytes32) -> Bytes32:
    """
    Return the exclusive-or of two 32-byte strings.
    """
    return Bytes32(a ^ b for a, b in zip(bytes_1, bytes_2))
```

#### `uint_to_bytes`

<<<<<<< HEAD
`def uint_to_bytes(n: uint) -> bytes` is a function for serializing the `uint` type object to bytes in ``ENDIANNESS``-endian. The expected length of the output is the byte-length of the `uint` type.
=======
```python
def int_to_bytes(n: uint64, length: int) -> bytes:
    """
    Return the ``length``-byte serialization of ``n`` in ``ENDIANNESS``-endian.
    """
    return n.to_bytes(length, ENDIANNESS)
```
>>>>>>> 6a7a47dd

#### `bytes_to_uint64`

```python
def bytes_to_uint64(data: bytes) -> uint64:
    """
    Return the integer deserialization of ``data`` interpreted as ``ENDIANNESS``-endian.
    """
    return uint64(int.from_bytes(data, ENDIANNESS))
```

### Crypto

#### `hash`

`def hash(data: bytes) -> Bytes32` is SHA256.

#### `hash_tree_root`

`def hash_tree_root(object: SSZSerializable) -> Root` is a function for hashing objects into a single root by utilizing a hash tree structure, as defined in the [SSZ spec](../../ssz/simple-serialize.md#merkleization).

#### BLS Signatures

Eth2 makes use of BLS signatures as specified in the [IETF draft BLS specification draft-irtf-cfrg-bls-signature-02](https://tools.ietf.org/html/draft-irtf-cfrg-bls-signature-02) but uses [Hashing to Elliptic Curves - draft-irtf-cfrg-hash-to-curve-07](https://tools.ietf.org/html/draft-irtf-cfrg-hash-to-curve-07) instead of draft-irtf-cfrg-hash-to-curve-06. Specifically, eth2 uses the `BLS_SIG_BLS12381G2_XMD:SHA-256_SSWU_RO_POP_` ciphersuite which implements the following interfaces:

- `def Sign(SK: int, message: Bytes) -> BLSSignature`
- `def Verify(PK: BLSPubkey, message: Bytes, signature: BLSSignature) -> bool`
- `def Aggregate(signatures: Sequence[BLSSignature]) -> BLSSignature`
- `def FastAggregateVerify(PKs: Sequence[BLSPubkey], message: Bytes, signature: BLSSignature) -> bool`
- `def AggregateVerify(PKs: Sequence[BLSPubkey], messages: Sequence[Bytes], signature: BLSSignature) -> bool`

Within these specifications, BLS signatures are treated as a module for notational clarity, thus to verify a signature `bls.Verify(...)` is used.

*Note*: The non-standard configuration of the BLS and hash to curve specs is temporary and will be resolved once IETF releases BLS spec draft 3.

### Predicates

#### `is_active_validator`

```python
def is_active_validator(validator: Validator, epoch: Epoch) -> bool:
    """
    Check if ``validator`` is active.
    """
    return validator.activation_epoch <= epoch < validator.exit_epoch
```

#### `is_eligible_for_activation_queue`

```python
def is_eligible_for_activation_queue(validator: Validator) -> bool:
    """
    Check if ``validator`` is eligible to be placed into the activation queue.
    """
    return (
        validator.activation_eligibility_epoch == FAR_FUTURE_EPOCH
        and validator.effective_balance == MAX_EFFECTIVE_BALANCE
    )
```

#### `is_eligible_for_activation`

```python
def is_eligible_for_activation(state: BeaconState, validator: Validator) -> bool:
    """
    Check if ``validator`` is eligible for activation.
    """
    return (
        # Placement in queue is finalized
        validator.activation_eligibility_epoch <= state.finalized_checkpoint.epoch
        # Has not yet been activated
        and validator.activation_epoch == FAR_FUTURE_EPOCH
    )
```

#### `is_slashable_validator`

```python
def is_slashable_validator(validator: Validator, epoch: Epoch) -> bool:
    """
    Check if ``validator`` is slashable.
    """
    return (not validator.slashed) and (validator.activation_epoch <= epoch < validator.withdrawable_epoch)
```

#### `is_slashable_attestation_data`

```python
def is_slashable_attestation_data(data_1: AttestationData, data_2: AttestationData) -> bool:
    """
    Check if ``data_1`` and ``data_2`` are slashable according to Casper FFG rules.
    """
    return (
        # Double vote
        (data_1 != data_2 and data_1.target.epoch == data_2.target.epoch) or
        # Surround vote
        (data_1.source.epoch < data_2.source.epoch and data_2.target.epoch < data_1.target.epoch)
    )
```

#### `is_valid_indexed_attestation`

```python
def is_valid_indexed_attestation(state: BeaconState, indexed_attestation: IndexedAttestation) -> bool:
    """
    Check if ``indexed_attestation`` is not empty, has sorted and unique indices and has a valid aggregate signature.
    """
    # Verify indices are sorted and unique
    indices = indexed_attestation.attesting_indices
    if len(indices) == 0 or not indices == sorted(set(indices)):
        return False
    # Verify aggregate signature
    pubkeys = [state.validators[i].pubkey for i in indices]
    domain = get_domain(state, DOMAIN_BEACON_ATTESTER, indexed_attestation.data.target.epoch)
    signing_root = compute_signing_root(indexed_attestation.data, domain)
    return bls.FastAggregateVerify(pubkeys, signing_root, indexed_attestation.signature)
```

#### `is_valid_merkle_branch`

```python
def is_valid_merkle_branch(leaf: Bytes32, branch: Sequence[Bytes32], depth: uint64, index: uint64, root: Root) -> bool:
    """
    Check if ``leaf`` at ``index`` verifies against the Merkle ``root`` and ``branch``.
    """
    value = leaf
    for i in range(depth):
        if index // (2**i) % 2:
            value = hash(branch[i] + value)
        else:
            value = hash(value + branch[i])
    return value == root
```

### Misc

#### `compute_shuffled_index`

```python
def compute_shuffled_index(index: uint64, index_count: uint64, seed: Bytes32) -> uint64:
    """
    Return the shuffled index corresponding to ``seed`` (and ``index_count``).
    """
    assert index < index_count

    # Swap or not (https://link.springer.com/content/pdf/10.1007%2F978-3-642-32009-5_1.pdf)
    # See the 'generalized domain' algorithm on page 3
    for current_round in range(SHUFFLE_ROUND_COUNT):
        pivot = bytes_to_uint64(hash(seed + uint_to_bytes(uint8(current_round)))[0:8]) % index_count
        flip = (pivot + index_count - index) % index_count
        position = max(index, flip)
<<<<<<< HEAD
        source = hash(
            seed
            + uint_to_bytes(uint8(current_round))
            + uint_to_bytes(uint32(position // 256))
        )
        byte = source[(position % 256) // 8]
=======
        source = hash(seed + int_to_bytes(current_round, length=1) + int_to_bytes(position // 256, length=4))
        byte = uint8(source[(position % 256) // 8])
>>>>>>> 6a7a47dd
        bit = (byte >> (position % 8)) % 2
        index = flip if bit else index

    return index
```

#### `compute_proposer_index`

```python
def compute_proposer_index(state: BeaconState, indices: Sequence[ValidatorIndex], seed: Bytes32) -> ValidatorIndex:
    """
    Return from ``indices`` a random index sampled by effective balance.
    """
    assert len(indices) > 0
    MAX_RANDOM_BYTE = 2**8 - 1
    i = uint64(0)
    total = uint64(len(indices))
    while True:
<<<<<<< HEAD
        candidate_index = indices[compute_shuffled_index(i % len(indices), len(indices), seed)]
        random_byte = hash(seed + uint_to_bytes(uint64(i // 32)))[i % 32]
=======
        candidate_index = indices[compute_shuffled_index(i % total, total, seed)]
        random_byte = hash(seed + int_to_bytes(i // 32, length=8))[i % 32]
>>>>>>> 6a7a47dd
        effective_balance = state.validators[candidate_index].effective_balance
        if effective_balance * MAX_RANDOM_BYTE >= MAX_EFFECTIVE_BALANCE * random_byte:
            return candidate_index
        i += 1
```

#### `compute_committee`

```python
def compute_committee(indices: Sequence[ValidatorIndex],
                      seed: Bytes32,
                      index: uint64,
                      count: uint64) -> Sequence[ValidatorIndex]:
    """
    Return the committee corresponding to ``indices``, ``seed``, ``index``, and committee ``count``.
    """
    start = (len(indices) * index) // count
    end = (len(indices) * (index + 1)) // count
    return [indices[compute_shuffled_index(uint64(i), uint64(len(indices)), seed)] for i in range(start, end)]
```

#### `compute_epoch_at_slot`

```python
def compute_epoch_at_slot(slot: Slot) -> Epoch:
    """
    Return the epoch number at ``slot``.
    """
    return Epoch(slot // SLOTS_PER_EPOCH)
```

#### `compute_start_slot_at_epoch`

```python
def compute_start_slot_at_epoch(epoch: Epoch) -> Slot:
    """
    Return the start slot of ``epoch``.
    """
    return Slot(epoch * SLOTS_PER_EPOCH)
```

#### `compute_activation_exit_epoch`

```python
def compute_activation_exit_epoch(epoch: Epoch) -> Epoch:
    """
    Return the epoch during which validator activations and exits initiated in ``epoch`` take effect.
    """
    return Epoch(epoch + 1 + MAX_SEED_LOOKAHEAD)
```

#### `compute_fork_data_root`

```python
def compute_fork_data_root(current_version: Version, genesis_validators_root: Root) -> Root:
    """
    Return the 32-byte fork data root for the ``current_version`` and ``genesis_validators_root``.
    This is used primarily in signature domains to avoid collisions across forks/chains.
    """
    return hash_tree_root(ForkData(
        current_version=current_version,
        genesis_validators_root=genesis_validators_root,
    ))
```

#### `compute_fork_digest`

```python
def compute_fork_digest(current_version: Version, genesis_validators_root: Root) -> ForkDigest:
    """
    Return the 4-byte fork digest for the ``current_version`` and ``genesis_validators_root``.
    This is a digest primarily used for domain separation on the p2p layer.
    4-bytes suffices for practical separation of forks/chains.
    """
    return ForkDigest(compute_fork_data_root(current_version, genesis_validators_root)[:4])
```

#### `compute_domain`

```python
def compute_domain(domain_type: DomainType, fork_version: Version=None, genesis_validators_root: Root=None) -> Domain:
    """
    Return the domain for the ``domain_type`` and ``fork_version``.
    """
    if fork_version is None:
        fork_version = GENESIS_FORK_VERSION
    if genesis_validators_root is None:
        genesis_validators_root = Root()  # all bytes zero by default
    fork_data_root = compute_fork_data_root(fork_version, genesis_validators_root)
    return Domain(domain_type + fork_data_root[:28])
```

#### `compute_signing_root`

```python
def compute_signing_root(ssz_object: SSZObject, domain: Domain) -> Root:
    """
    Return the signing root for the corresponding signing data.
    """
    return hash_tree_root(SigningData(
        object_root=hash_tree_root(ssz_object),
        domain=domain,
    ))
```

### Beacon state accessors

#### `get_current_epoch`

```python
def get_current_epoch(state: BeaconState) -> Epoch:
    """
    Return the current epoch.
    """
    return compute_epoch_at_slot(state.slot)
```

#### `get_previous_epoch`

```python
def get_previous_epoch(state: BeaconState) -> Epoch:
    """`
    Return the previous epoch (unless the current epoch is ``GENESIS_EPOCH``).
    """
    current_epoch = get_current_epoch(state)
    return GENESIS_EPOCH if current_epoch == GENESIS_EPOCH else Epoch(current_epoch - 1)
```

#### `get_block_root`

```python
def get_block_root(state: BeaconState, epoch: Epoch) -> Root:
    """
    Return the block root at the start of a recent ``epoch``.
    """
    return get_block_root_at_slot(state, compute_start_slot_at_epoch(epoch))
```

#### `get_block_root_at_slot`

```python
def get_block_root_at_slot(state: BeaconState, slot: Slot) -> Root:
    """
    Return the block root at a recent ``slot``.
    """
    assert slot < state.slot <= slot + SLOTS_PER_HISTORICAL_ROOT
    return state.block_roots[slot % SLOTS_PER_HISTORICAL_ROOT]
```

#### `get_randao_mix`

```python
def get_randao_mix(state: BeaconState, epoch: Epoch) -> Bytes32:
    """
    Return the randao mix at a recent ``epoch``.
    """
    return state.randao_mixes[epoch % EPOCHS_PER_HISTORICAL_VECTOR]
```

#### `get_active_validator_indices`

```python
def get_active_validator_indices(state: BeaconState, epoch: Epoch) -> Sequence[ValidatorIndex]:
    """
    Return the sequence of active validator indices at ``epoch``.
    """
    return [ValidatorIndex(i) for i, v in enumerate(state.validators) if is_active_validator(v, epoch)]
```

#### `get_validator_churn_limit`

```python
def get_validator_churn_limit(state: BeaconState) -> uint64:
    """
    Return the validator churn limit for the current epoch.
    """
    active_validator_indices = get_active_validator_indices(state, get_current_epoch(state))
    return max(MIN_PER_EPOCH_CHURN_LIMIT, uint64(len(active_validator_indices)) // CHURN_LIMIT_QUOTIENT)
```

#### `get_seed`

```python
def get_seed(state: BeaconState, epoch: Epoch, domain_type: DomainType) -> Bytes32:
    """
    Return the seed at ``epoch``.
    """
    mix = get_randao_mix(state, Epoch(epoch + EPOCHS_PER_HISTORICAL_VECTOR - MIN_SEED_LOOKAHEAD - 1))  # Avoid underflow
    return hash(domain_type + uint_to_bytes(epoch) + mix)
```

#### `get_committee_count_per_slot`

```python
def get_committee_count_per_slot(state: BeaconState, epoch: Epoch) -> uint64:
    """
    Return the number of committees in each slot for the given ``epoch``.
    """
    return max(uint64(1), min(
        MAX_COMMITTEES_PER_SLOT,
        uint64(len(get_active_validator_indices(state, epoch))) // SLOTS_PER_EPOCH // TARGET_COMMITTEE_SIZE,
    ))
```

#### `get_beacon_committee`

```python
def get_beacon_committee(state: BeaconState, slot: Slot, index: CommitteeIndex) -> Sequence[ValidatorIndex]:
    """
    Return the beacon committee at ``slot`` for ``index``.
    """
    epoch = compute_epoch_at_slot(slot)
    committees_per_slot = get_committee_count_per_slot(state, epoch)
    return compute_committee(
        indices=get_active_validator_indices(state, epoch),
        seed=get_seed(state, epoch, DOMAIN_BEACON_ATTESTER),
        index=(slot % SLOTS_PER_EPOCH) * committees_per_slot + index,
        count=committees_per_slot * SLOTS_PER_EPOCH,
    )
```

#### `get_beacon_proposer_index`

```python
def get_beacon_proposer_index(state: BeaconState) -> ValidatorIndex:
    """
    Return the beacon proposer index at the current slot.
    """
    epoch = get_current_epoch(state)
    seed = hash(get_seed(state, epoch, DOMAIN_BEACON_PROPOSER) + uint_to_bytes(state.slot))
    indices = get_active_validator_indices(state, epoch)
    return compute_proposer_index(state, indices, seed)
```

#### `get_total_balance`

```python
def get_total_balance(state: BeaconState, indices: Set[ValidatorIndex]) -> Gwei:
    """
    Return the combined effective balance of the ``indices``.
    ``EFFECTIVE_BALANCE_INCREMENT`` Gwei minimum to avoid divisions by zero.
    Math safe up to ~10B ETH, afterwhich this overflows uint64.
    """
    return Gwei(max(EFFECTIVE_BALANCE_INCREMENT, sum([state.validators[index].effective_balance for index in indices])))
```

#### `get_total_active_balance`

```python
def get_total_active_balance(state: BeaconState) -> Gwei:
    """
    Return the combined effective balance of the active validators.
    Note: ``get_total_balance`` returns ``EFFECTIVE_BALANCE_INCREMENT`` Gwei minimum to avoid divisions by zero.
    """
    return get_total_balance(state, set(get_active_validator_indices(state, get_current_epoch(state))))
```

#### `get_domain`

```python
def get_domain(state: BeaconState, domain_type: DomainType, epoch: Epoch=None) -> Domain:
    """
    Return the signature domain (fork version concatenated with domain type) of a message.
    """
    epoch = get_current_epoch(state) if epoch is None else epoch
    fork_version = state.fork.previous_version if epoch < state.fork.epoch else state.fork.current_version
    return compute_domain(domain_type, fork_version, state.genesis_validators_root)
```

#### `get_indexed_attestation`

```python
def get_indexed_attestation(state: BeaconState, attestation: Attestation) -> IndexedAttestation:
    """
    Return the indexed attestation corresponding to ``attestation``.
    """
    attesting_indices = get_attesting_indices(state, attestation.data, attestation.aggregation_bits)

    return IndexedAttestation(
        attesting_indices=sorted(attesting_indices),
        data=attestation.data,
        signature=attestation.signature,
    )
```

#### `get_attesting_indices`

```python
def get_attesting_indices(state: BeaconState,
                          data: AttestationData,
                          bits: Bitlist[MAX_VALIDATORS_PER_COMMITTEE]) -> Set[ValidatorIndex]:
    """
    Return the set of attesting indices corresponding to ``data`` and ``bits``.
    """
    committee = get_beacon_committee(state, data.slot, data.index)
    return set(index for i, index in enumerate(committee) if bits[i])
```

### Beacon state mutators

#### `increase_balance`

```python
def increase_balance(state: BeaconState, index: ValidatorIndex, delta: Gwei) -> None:
    """
    Increase the validator balance at index ``index`` by ``delta``.
    """
    state.balances[index] += delta
```

#### `decrease_balance`

```python
def decrease_balance(state: BeaconState, index: ValidatorIndex, delta: Gwei) -> None:
    """
    Decrease the validator balance at index ``index`` by ``delta``, with underflow protection.
    """
    state.balances[index] = 0 if delta > state.balances[index] else state.balances[index] - delta
```

#### `initiate_validator_exit`

```python
def initiate_validator_exit(state: BeaconState, index: ValidatorIndex) -> None:
    """
    Initiate the exit of the validator with index ``index``.
    """
    # Return if validator already initiated exit
    validator = state.validators[index]
    if validator.exit_epoch != FAR_FUTURE_EPOCH:
        return

    # Compute exit queue epoch
    exit_epochs = [v.exit_epoch for v in state.validators if v.exit_epoch != FAR_FUTURE_EPOCH]
    exit_queue_epoch = max(exit_epochs + [compute_activation_exit_epoch(get_current_epoch(state))])
    exit_queue_churn = len([v for v in state.validators if v.exit_epoch == exit_queue_epoch])
    if exit_queue_churn >= get_validator_churn_limit(state):
        exit_queue_epoch += Epoch(1)

    # Set validator exit epoch and withdrawable epoch
    validator.exit_epoch = exit_queue_epoch
    validator.withdrawable_epoch = Epoch(validator.exit_epoch + MIN_VALIDATOR_WITHDRAWABILITY_DELAY)
```

#### `slash_validator`

```python
def slash_validator(state: BeaconState,
                    slashed_index: ValidatorIndex,
                    whistleblower_index: ValidatorIndex=None) -> None:
    """
    Slash the validator with index ``slashed_index``.
    """
    epoch = get_current_epoch(state)
    initiate_validator_exit(state, slashed_index)
    validator = state.validators[slashed_index]
    validator.slashed = True
    validator.withdrawable_epoch = max(validator.withdrawable_epoch, Epoch(epoch + EPOCHS_PER_SLASHINGS_VECTOR))
    state.slashings[epoch % EPOCHS_PER_SLASHINGS_VECTOR] += validator.effective_balance
    decrease_balance(state, slashed_index, validator.effective_balance // MIN_SLASHING_PENALTY_QUOTIENT)

    # Apply proposer and whistleblower rewards
    proposer_index = get_beacon_proposer_index(state)
    if whistleblower_index is None:
        whistleblower_index = proposer_index
    whistleblower_reward = Gwei(validator.effective_balance // WHISTLEBLOWER_REWARD_QUOTIENT)
    proposer_reward = Gwei(whistleblower_reward // PROPOSER_REWARD_QUOTIENT)
    increase_balance(state, proposer_index, proposer_reward)
    increase_balance(state, whistleblower_index, Gwei(whistleblower_reward - proposer_reward))
```

## Genesis

Before the Ethereum 2.0 genesis has been triggered, and for every Ethereum 1.0 block, let `candidate_state = initialize_beacon_state_from_eth1(eth1_block_hash, eth1_timestamp, deposits)` where:

- `eth1_block_hash` is the hash of the Ethereum 1.0 block
- `eth1_timestamp` is the Unix timestamp corresponding to `eth1_block_hash`
- `deposits` is the sequence of all deposits, ordered chronologically, up to (and including) the block with hash `eth1_block_hash`

Eth1 blocks must only be considered once they are at least `SECONDS_PER_ETH1_BLOCK * ETH1_FOLLOW_DISTANCE` seconds old (i.e. `eth1_timestamp + SECONDS_PER_ETH1_BLOCK * ETH1_FOLLOW_DISTANCE <= current_unix_time`). Due to this constraint, if `GENESIS_DELAY < SECONDS_PER_ETH1_BLOCK * ETH1_FOLLOW_DISTANCE`, then the `genesis_time` can happen before the time/state is first known. Values should be configured to avoid this case.

```python
def initialize_beacon_state_from_eth1(eth1_block_hash: Bytes32,
                                      eth1_timestamp: uint64,
                                      deposits: Sequence[Deposit]) -> BeaconState:
    fork = Fork(
        previous_version=GENESIS_FORK_VERSION,
        current_version=GENESIS_FORK_VERSION,
        epoch=GENESIS_EPOCH,
    )
    state = BeaconState(
        genesis_time=eth1_timestamp + GENESIS_DELAY,
        fork=fork,
        eth1_data=Eth1Data(block_hash=eth1_block_hash, deposit_count=len(deposits)),
        latest_block_header=BeaconBlockHeader(body_root=hash_tree_root(BeaconBlockBody())),
        randao_mixes=[eth1_block_hash] * EPOCHS_PER_HISTORICAL_VECTOR,  # Seed RANDAO with Eth1 entropy
    )

    # Process deposits
    leaves = list(map(lambda deposit: deposit.data, deposits))
    for index, deposit in enumerate(deposits):
        deposit_data_list = List[DepositData, 2**DEPOSIT_CONTRACT_TREE_DEPTH](*leaves[:index + 1])
        state.eth1_data.deposit_root = hash_tree_root(deposit_data_list)
        process_deposit(state, deposit)

    # Process activations
    for index, validator in enumerate(state.validators):
        balance = state.balances[index]
        validator.effective_balance = min(balance - balance % EFFECTIVE_BALANCE_INCREMENT, MAX_EFFECTIVE_BALANCE)
        if validator.effective_balance == MAX_EFFECTIVE_BALANCE:
            validator.activation_eligibility_epoch = GENESIS_EPOCH
            validator.activation_epoch = GENESIS_EPOCH

    # Set genesis validators root for domain separation and chain versioning
    state.genesis_validators_root = hash_tree_root(state.validators)

    return state
```

*Note*: The ETH1 block with `eth1_timestamp` meeting the minimum genesis active validator count criteria can also occur before `MIN_GENESIS_TIME`.

### Genesis state

Let `genesis_state = candidate_state` whenever `is_valid_genesis_state(candidate_state) is True` for the first time.

```python
def is_valid_genesis_state(state: BeaconState) -> bool:
    if state.genesis_time < MIN_GENESIS_TIME:
        return False
    if len(get_active_validator_indices(state, GENESIS_EPOCH)) < MIN_GENESIS_ACTIVE_VALIDATOR_COUNT:
        return False
    return True
```

*Note*: The `is_valid_genesis_state` function (including `MIN_GENESIS_TIME` and `MIN_GENESIS_ACTIVE_VALIDATOR_COUNT`) is a placeholder for testing. It has yet to be finalized by the community, and can be updated as necessary.

### Genesis block

Let `genesis_block = BeaconBlock(state_root=hash_tree_root(genesis_state))`.

## Beacon chain state transition function

The post-state corresponding to a pre-state `state` and a signed block `signed_block` is defined as `state_transition(state, signed_block)`. State transitions that trigger an unhandled exception (e.g. a failed `assert` or an out-of-range list access) are considered invalid. State transitions that cause a `uint64` overflow or underflow are also considered invalid.

```python
def state_transition(state: BeaconState, signed_block: SignedBeaconBlock, validate_result: bool=True) -> BeaconState:
    block = signed_block.message
    # Process slots (including those with no blocks) since block
    process_slots(state, block.slot)
    # Verify signature
    if validate_result:
        assert verify_block_signature(state, signed_block)
    # Process block
    process_block(state, block)
    # Verify state root
    if validate_result:
        assert block.state_root == hash_tree_root(state)
    # Return post-state
    return state
```

```python
def verify_block_signature(state: BeaconState, signed_block: SignedBeaconBlock) -> bool:
    proposer = state.validators[signed_block.message.proposer_index]
    signing_root = compute_signing_root(signed_block.message, get_domain(state, DOMAIN_BEACON_PROPOSER))
    return bls.Verify(proposer.pubkey, signing_root, signed_block.signature)
```

```python
def process_slots(state: BeaconState, slot: Slot) -> None:
    assert state.slot < slot
    while state.slot < slot:
        process_slot(state)
        # Process epoch on the start slot of the next epoch
        if (state.slot + 1) % SLOTS_PER_EPOCH == 0:
            process_epoch(state)
        state.slot = Slot(state.slot + 1)
```

```python
def process_slot(state: BeaconState) -> None:
    # Cache state root
    previous_state_root = hash_tree_root(state)
    state.state_roots[state.slot % SLOTS_PER_HISTORICAL_ROOT] = previous_state_root
    # Cache latest block header state root
    if state.latest_block_header.state_root == Bytes32():
        state.latest_block_header.state_root = previous_state_root
    # Cache block root
    previous_block_root = hash_tree_root(state.latest_block_header)
    state.block_roots[state.slot % SLOTS_PER_HISTORICAL_ROOT] = previous_block_root
```

### Epoch processing

```python
def process_epoch(state: BeaconState) -> None:
    process_justification_and_finalization(state)
    process_rewards_and_penalties(state)
    process_registry_updates(state)
    process_slashings(state)
    process_final_updates(state)
```

#### Helper functions

```python
def get_matching_source_attestations(state: BeaconState, epoch: Epoch) -> Sequence[PendingAttestation]:
    assert epoch in (get_previous_epoch(state), get_current_epoch(state))
    return state.current_epoch_attestations if epoch == get_current_epoch(state) else state.previous_epoch_attestations
```

```python
def get_matching_target_attestations(state: BeaconState, epoch: Epoch) -> Sequence[PendingAttestation]:
    return [
        a for a in get_matching_source_attestations(state, epoch)
        if a.data.target.root == get_block_root(state, epoch)
    ]
```

```python
def get_matching_head_attestations(state: BeaconState, epoch: Epoch) -> Sequence[PendingAttestation]:
    return [
        a for a in get_matching_target_attestations(state, epoch)
        if a.data.beacon_block_root == get_block_root_at_slot(state, a.data.slot)
    ]
```

```python
def get_unslashed_attesting_indices(state: BeaconState,
                                    attestations: Sequence[PendingAttestation]) -> Set[ValidatorIndex]:
    output = set()  # type: Set[ValidatorIndex]
    for a in attestations:
        output = output.union(get_attesting_indices(state, a.data, a.aggregation_bits))
    return set(filter(lambda index: not state.validators[index].slashed, output))
```

```python
def get_attesting_balance(state: BeaconState, attestations: Sequence[PendingAttestation]) -> Gwei:
    """
    Return the combined effective balance of the set of unslashed validators participating in ``attestations``.
    Note: ``get_total_balance`` returns ``EFFECTIVE_BALANCE_INCREMENT`` Gwei minimum to avoid divisions by zero.
    """
    return get_total_balance(state, get_unslashed_attesting_indices(state, attestations))
```

#### Justification and finalization

```python
def process_justification_and_finalization(state: BeaconState) -> None:
    if get_current_epoch(state) <= GENESIS_EPOCH + 1:
        return

    previous_epoch = get_previous_epoch(state)
    current_epoch = get_current_epoch(state)
    old_previous_justified_checkpoint = state.previous_justified_checkpoint
    old_current_justified_checkpoint = state.current_justified_checkpoint

    # Process justifications
    state.previous_justified_checkpoint = state.current_justified_checkpoint
    state.justification_bits[1:] = state.justification_bits[:JUSTIFICATION_BITS_LENGTH - 1]
    state.justification_bits[0] = 0b0
    matching_target_attestations = get_matching_target_attestations(state, previous_epoch)  # Previous epoch
    if get_attesting_balance(state, matching_target_attestations) * 3 >= get_total_active_balance(state) * 2:
        state.current_justified_checkpoint = Checkpoint(epoch=previous_epoch,
                                                        root=get_block_root(state, previous_epoch))
        state.justification_bits[1] = 0b1
    matching_target_attestations = get_matching_target_attestations(state, current_epoch)  # Current epoch
    if get_attesting_balance(state, matching_target_attestations) * 3 >= get_total_active_balance(state) * 2:
        state.current_justified_checkpoint = Checkpoint(epoch=current_epoch,
                                                        root=get_block_root(state, current_epoch))
        state.justification_bits[0] = 0b1

    # Process finalizations
    bits = state.justification_bits
    # The 2nd/3rd/4th most recent epochs are justified, the 2nd using the 4th as source
    if all(bits[1:4]) and old_previous_justified_checkpoint.epoch + 3 == current_epoch:
        state.finalized_checkpoint = old_previous_justified_checkpoint
    # The 2nd/3rd most recent epochs are justified, the 2nd using the 3rd as source
    if all(bits[1:3]) and old_previous_justified_checkpoint.epoch + 2 == current_epoch:
        state.finalized_checkpoint = old_previous_justified_checkpoint
    # The 1st/2nd/3rd most recent epochs are justified, the 1st using the 3rd as source
    if all(bits[0:3]) and old_current_justified_checkpoint.epoch + 2 == current_epoch:
        state.finalized_checkpoint = old_current_justified_checkpoint
    # The 1st/2nd most recent epochs are justified, the 1st using the 2nd as source
    if all(bits[0:2]) and old_current_justified_checkpoint.epoch + 1 == current_epoch:
        state.finalized_checkpoint = old_current_justified_checkpoint
```

#### Rewards and penalties

##### Helpers

```python
def get_base_reward(state: BeaconState, index: ValidatorIndex) -> Gwei:
    total_balance = get_total_active_balance(state)
    effective_balance = state.validators[index].effective_balance
    return Gwei(effective_balance * BASE_REWARD_FACTOR // integer_squareroot(total_balance) // BASE_REWARDS_PER_EPOCH)
```


```python
def get_proposer_reward(state: BeaconState, attesting_index: ValidatorIndex) -> Gwei:
    return Gwei(get_base_reward(state, attesting_index) // PROPOSER_REWARD_QUOTIENT)
```


```python
def get_finality_delay(state: BeaconState) -> uint64:
    return get_previous_epoch(state) - state.finalized_checkpoint.epoch
```


```python
def is_in_inactivity_leak(state: BeaconState) -> bool:
    return get_finality_delay(state) > MIN_EPOCHS_TO_INACTIVITY_PENALTY
```


```python
def get_eligible_validator_indices(state: BeaconState) -> Sequence[ValidatorIndex]:
    previous_epoch = get_previous_epoch(state)
    return [
        ValidatorIndex(index) for index, v in enumerate(state.validators)
        if is_active_validator(v, previous_epoch) or (v.slashed and previous_epoch + 1 < v.withdrawable_epoch)
    ]
```

```python
def get_attestation_component_deltas(state: BeaconState,
                                     attestations: Sequence[PendingAttestation]
                                     ) -> Tuple[Sequence[Gwei], Sequence[Gwei]]:
    """
    Helper with shared logic for use by get source, target, and head deltas functions
    """
    rewards = [Gwei(0)] * len(state.validators)
    penalties = [Gwei(0)] * len(state.validators)
    total_balance = get_total_active_balance(state)
    unslashed_attesting_indices = get_unslashed_attesting_indices(state, attestations)
    attesting_balance = get_total_balance(state, unslashed_attesting_indices)
    for index in get_eligible_validator_indices(state):
        if index in unslashed_attesting_indices:
            increment = EFFECTIVE_BALANCE_INCREMENT  # Factored out from balance totals to avoid uint64 overflow
            if is_in_inactivity_leak(state):
                # Since full base reward will be canceled out by inactivity penalty deltas,
                # optimal participation receives full base reward compensation here.
                rewards[index] += get_base_reward(state, index)
            else:
                reward_numerator = get_base_reward(state, index) * (attesting_balance // increment)
                rewards[index] += reward_numerator // (total_balance // increment)
        else:
            penalties[index] += get_base_reward(state, index)
    return rewards, penalties
```

##### Components of attestation deltas

```python
def get_source_deltas(state: BeaconState) -> Tuple[Sequence[Gwei], Sequence[Gwei]]:
    """
    Return attester micro-rewards/penalties for source-vote for each validator.
    """
    matching_source_attestations = get_matching_source_attestations(state, get_previous_epoch(state))
    return get_attestation_component_deltas(state, matching_source_attestations)
```

```python
def get_target_deltas(state: BeaconState) -> Tuple[Sequence[Gwei], Sequence[Gwei]]:
    """
    Return attester micro-rewards/penalties for target-vote for each validator.
    """
    matching_target_attestations = get_matching_target_attestations(state, get_previous_epoch(state))
    return get_attestation_component_deltas(state, matching_target_attestations)
```

```python
def get_head_deltas(state: BeaconState) -> Tuple[Sequence[Gwei], Sequence[Gwei]]:
    """
    Return attester micro-rewards/penalties for head-vote for each validator.
    """
    matching_head_attestations = get_matching_head_attestations(state, get_previous_epoch(state))
    return get_attestation_component_deltas(state, matching_head_attestations)
```

```python
def get_inclusion_delay_deltas(state: BeaconState) -> Tuple[Sequence[Gwei], Sequence[Gwei]]:
    """
    Return proposer and inclusion delay micro-rewards/penalties for each validator.
    """
    rewards = [Gwei(0) for _ in range(len(state.validators))]
    matching_source_attestations = get_matching_source_attestations(state, get_previous_epoch(state))
    for index in get_unslashed_attesting_indices(state, matching_source_attestations):
        attestation = min([
            a for a in matching_source_attestations
            if index in get_attesting_indices(state, a.data, a.aggregation_bits)
        ], key=lambda a: a.inclusion_delay)
        rewards[attestation.proposer_index] += get_proposer_reward(state, index)
        max_attester_reward = get_base_reward(state, index) - get_proposer_reward(state, index)
        rewards[index] += Gwei(max_attester_reward // attestation.inclusion_delay)

    # No penalties associated with inclusion delay
    penalties = [Gwei(0) for _ in range(len(state.validators))]
    return rewards, penalties
```

```python
def get_inactivity_penalty_deltas(state: BeaconState) -> Tuple[Sequence[Gwei], Sequence[Gwei]]:
    """
    Return inactivity reward/penalty deltas for each validator.
    """
    penalties = [Gwei(0) for _ in range(len(state.validators))]
    if is_in_inactivity_leak(state):
        matching_target_attestations = get_matching_target_attestations(state, get_previous_epoch(state))
        matching_target_attesting_indices = get_unslashed_attesting_indices(state, matching_target_attestations)
        for index in get_eligible_validator_indices(state):
            # If validator is performing optimally this cancels all rewards for a neutral balance
            base_reward = get_base_reward(state, index)
            penalties[index] += Gwei(BASE_REWARDS_PER_EPOCH * base_reward - get_proposer_reward(state, index))
            if index not in matching_target_attesting_indices:
                effective_balance = state.validators[index].effective_balance
                penalties[index] += Gwei(effective_balance * get_finality_delay(state) // INACTIVITY_PENALTY_QUOTIENT)

    # No rewards associated with inactivity penalties
    rewards = [Gwei(0) for _ in range(len(state.validators))]
    return rewards, penalties
```

##### `get_attestation_deltas`

```python
def get_attestation_deltas(state: BeaconState) -> Tuple[Sequence[Gwei], Sequence[Gwei]]:
    """
    Return attestation reward/penalty deltas for each validator.
    """
    source_rewards, source_penalties = get_source_deltas(state)
    target_rewards, target_penalties = get_target_deltas(state)
    head_rewards, head_penalties = get_head_deltas(state)
    inclusion_delay_rewards, _ = get_inclusion_delay_deltas(state)
    _, inactivity_penalties = get_inactivity_penalty_deltas(state)

    rewards = [
        source_rewards[i] + target_rewards[i] + head_rewards[i] + inclusion_delay_rewards[i]
        for i in range(len(state.validators))
    ]

    penalties = [
        source_penalties[i] + target_penalties[i] + head_penalties[i] + inactivity_penalties[i]
        for i in range(len(state.validators))
    ]

    return rewards, penalties
```

##### `process_rewards_and_penalties`

```python
def process_rewards_and_penalties(state: BeaconState) -> None:
    if get_current_epoch(state) == GENESIS_EPOCH:
        return

    rewards, penalties = get_attestation_deltas(state)
    for index in range(len(state.validators)):
        increase_balance(state, ValidatorIndex(index), rewards[index])
        decrease_balance(state, ValidatorIndex(index), penalties[index])
```

#### Registry updates

```python
def process_registry_updates(state: BeaconState) -> None:
    # Process activation eligibility and ejections
    for index, validator in enumerate(state.validators):
        if is_eligible_for_activation_queue(validator):
            validator.activation_eligibility_epoch = get_current_epoch(state) + 1

        if is_active_validator(validator, get_current_epoch(state)) and validator.effective_balance <= EJECTION_BALANCE:
            initiate_validator_exit(state, ValidatorIndex(index))

    # Queue validators eligible for activation and not yet dequeued for activation
    activation_queue = sorted([
        index for index, validator in enumerate(state.validators)
        if is_eligible_for_activation(state, validator)
        # Order by the sequence of activation_eligibility_epoch setting and then index
    ], key=lambda index: (state.validators[index].activation_eligibility_epoch, index))
    # Dequeued validators for activation up to churn limit
    for index in activation_queue[:get_validator_churn_limit(state)]:
        validator = state.validators[index]
        validator.activation_epoch = compute_activation_exit_epoch(get_current_epoch(state))
```

#### Slashings

```python
def process_slashings(state: BeaconState) -> None:
    epoch = get_current_epoch(state)
    total_balance = get_total_active_balance(state)
    for index, validator in enumerate(state.validators):
        if validator.slashed and epoch + EPOCHS_PER_SLASHINGS_VECTOR // 2 == validator.withdrawable_epoch:
            increment = EFFECTIVE_BALANCE_INCREMENT  # Factored out from penalty numerator to avoid uint64 overflow
            penalty_numerator = validator.effective_balance // increment * min(sum(state.slashings) * 3, total_balance)
            penalty = penalty_numerator // total_balance * increment
            decrease_balance(state, ValidatorIndex(index), penalty)
```

#### Final updates

```python
def process_final_updates(state: BeaconState) -> None:
    current_epoch = get_current_epoch(state)
    next_epoch = Epoch(current_epoch + 1)
    # Reset eth1 data votes
    if next_epoch % EPOCHS_PER_ETH1_VOTING_PERIOD == 0:
        state.eth1_data_votes = []
    # Update effective balances with hysteresis
    for index, validator in enumerate(state.validators):
        balance = state.balances[index]
        HYSTERESIS_INCREMENT = EFFECTIVE_BALANCE_INCREMENT // HYSTERESIS_QUOTIENT
        DOWNWARD_THRESHOLD = HYSTERESIS_INCREMENT * HYSTERESIS_DOWNWARD_MULTIPLIER
        UPWARD_THRESHOLD = HYSTERESIS_INCREMENT * HYSTERESIS_UPWARD_MULTIPLIER
        if (
            balance + DOWNWARD_THRESHOLD < validator.effective_balance
            or validator.effective_balance + UPWARD_THRESHOLD < balance
        ):
            validator.effective_balance = min(balance - balance % EFFECTIVE_BALANCE_INCREMENT, MAX_EFFECTIVE_BALANCE)
    # Reset slashings
    state.slashings[next_epoch % EPOCHS_PER_SLASHINGS_VECTOR] = Gwei(0)
    # Set randao mix
    state.randao_mixes[next_epoch % EPOCHS_PER_HISTORICAL_VECTOR] = get_randao_mix(state, current_epoch)
    # Set historical root accumulator
    if next_epoch % (SLOTS_PER_HISTORICAL_ROOT // SLOTS_PER_EPOCH) == 0:
        historical_batch = HistoricalBatch(block_roots=state.block_roots, state_roots=state.state_roots)
        state.historical_roots.append(hash_tree_root(historical_batch))
    # Rotate current/previous epoch attestations
    state.previous_epoch_attestations = state.current_epoch_attestations
    state.current_epoch_attestations = []
```

### Block processing

```python
def process_block(state: BeaconState, block: BeaconBlock) -> None:
    process_block_header(state, block)
    process_randao(state, block.body)
    process_eth1_data(state, block.body)
    process_operations(state, block.body)
```

#### Block header

```python
def process_block_header(state: BeaconState, block: BeaconBlock) -> None:
    # Verify that the slots match
    assert block.slot == state.slot
    # Verify that the block is newer than latest block header
    assert block.slot > state.latest_block_header.slot
    # Verify that proposer index is the correct index
    assert block.proposer_index == get_beacon_proposer_index(state)
    # Verify that the parent matches
    assert block.parent_root == hash_tree_root(state.latest_block_header)
    # Cache current block as the new latest block
    state.latest_block_header = BeaconBlockHeader(
        slot=block.slot,
        proposer_index=block.proposer_index,
        parent_root=block.parent_root,
        state_root=Bytes32(),  # Overwritten in the next process_slot call
        body_root=hash_tree_root(block.body),
    )

    # Verify proposer is not slashed
    proposer = state.validators[block.proposer_index]
    assert not proposer.slashed
```

#### RANDAO

```python
def process_randao(state: BeaconState, body: BeaconBlockBody) -> None:
    epoch = get_current_epoch(state)
    # Verify RANDAO reveal
    proposer = state.validators[get_beacon_proposer_index(state)]
    signing_root = compute_signing_root(epoch, get_domain(state, DOMAIN_RANDAO))
    assert bls.Verify(proposer.pubkey, signing_root, body.randao_reveal)
    # Mix in RANDAO reveal
    mix = xor(get_randao_mix(state, epoch), hash(body.randao_reveal))
    state.randao_mixes[epoch % EPOCHS_PER_HISTORICAL_VECTOR] = mix
```

#### Eth1 data

```python
def process_eth1_data(state: BeaconState, body: BeaconBlockBody) -> None:
    state.eth1_data_votes.append(body.eth1_data)
    if state.eth1_data_votes.count(body.eth1_data) * 2 > EPOCHS_PER_ETH1_VOTING_PERIOD * SLOTS_PER_EPOCH:
        state.eth1_data = body.eth1_data
```

#### Operations

```python
def process_operations(state: BeaconState, body: BeaconBlockBody) -> None:
    # Verify that outstanding deposits are processed up to the maximum number of deposits
    assert len(body.deposits) == min(MAX_DEPOSITS, state.eth1_data.deposit_count - state.eth1_deposit_index)

    def for_ops(operations: Sequence[Any], fn: Callable[[BeaconState, Any], None]) -> None:
        for operation in operations:
            fn(state, operation)

    for_ops(body.proposer_slashings, process_proposer_slashing)
    for_ops(body.attester_slashings, process_attester_slashing)
    for_ops(body.attestations, process_attestation)
    for_ops(body.deposits, process_deposit)
    for_ops(body.voluntary_exits, process_voluntary_exit)
```

##### Proposer slashings

```python
def process_proposer_slashing(state: BeaconState, proposer_slashing: ProposerSlashing) -> None:
    header_1 = proposer_slashing.signed_header_1.message
    header_2 = proposer_slashing.signed_header_2.message

    # Verify header slots match
    assert header_1.slot == header_2.slot
    # Verify header proposer indices match
    assert header_1.proposer_index == header_2.proposer_index
    # Verify the headers are different
    assert header_1 != header_2
    # Verify the proposer is slashable
    proposer = state.validators[header_1.proposer_index]
    assert is_slashable_validator(proposer, get_current_epoch(state))
    # Verify signatures
    for signed_header in (proposer_slashing.signed_header_1, proposer_slashing.signed_header_2):
        domain = get_domain(state, DOMAIN_BEACON_PROPOSER, compute_epoch_at_slot(signed_header.message.slot))
        signing_root = compute_signing_root(signed_header.message, domain)
        assert bls.Verify(proposer.pubkey, signing_root, signed_header.signature)

    slash_validator(state, header_1.proposer_index)
```

##### Attester slashings

```python
def process_attester_slashing(state: BeaconState, attester_slashing: AttesterSlashing) -> None:
    attestation_1 = attester_slashing.attestation_1
    attestation_2 = attester_slashing.attestation_2
    assert is_slashable_attestation_data(attestation_1.data, attestation_2.data)
    assert is_valid_indexed_attestation(state, attestation_1)
    assert is_valid_indexed_attestation(state, attestation_2)

    slashed_any = False
    indices = set(attestation_1.attesting_indices).intersection(attestation_2.attesting_indices)
    for index in sorted(indices):
        if is_slashable_validator(state.validators[index], get_current_epoch(state)):
            slash_validator(state, index)
            slashed_any = True
    assert slashed_any
```

##### Attestations

```python
def process_attestation(state: BeaconState, attestation: Attestation) -> None:
    data = attestation.data
    assert data.index < get_committee_count_per_slot(state, data.target.epoch)
    assert data.target.epoch in (get_previous_epoch(state), get_current_epoch(state))
    assert data.target.epoch == compute_epoch_at_slot(data.slot)
    assert data.slot + MIN_ATTESTATION_INCLUSION_DELAY <= state.slot <= data.slot + SLOTS_PER_EPOCH

    committee = get_beacon_committee(state, data.slot, data.index)
    assert len(attestation.aggregation_bits) == len(committee)

    pending_attestation = PendingAttestation(
        data=data,
        aggregation_bits=attestation.aggregation_bits,
        inclusion_delay=state.slot - data.slot,
        proposer_index=get_beacon_proposer_index(state),
    )

    if data.target.epoch == get_current_epoch(state):
        assert data.source == state.current_justified_checkpoint
        state.current_epoch_attestations.append(pending_attestation)
    else:
        assert data.source == state.previous_justified_checkpoint
        state.previous_epoch_attestations.append(pending_attestation)

    # Verify signature
    assert is_valid_indexed_attestation(state, get_indexed_attestation(state, attestation))
```

##### Deposits

```python
def get_validator_from_deposit(state: BeaconState, deposit: Deposit) -> Validator:
    amount = deposit.data.amount
    effective_balance = min(amount - amount % EFFECTIVE_BALANCE_INCREMENT, MAX_EFFECTIVE_BALANCE)

    return Validator(
        pubkey=deposit.data.pubkey,
        withdrawal_credentials=deposit.data.withdrawal_credentials,
        activation_eligibility_epoch=FAR_FUTURE_EPOCH,
        activation_epoch=FAR_FUTURE_EPOCH,
        exit_epoch=FAR_FUTURE_EPOCH,
        withdrawable_epoch=FAR_FUTURE_EPOCH,
        effective_balance=effective_balance,
    )
```

```python
def process_deposit(state: BeaconState, deposit: Deposit) -> None:
    # Verify the Merkle branch
    assert is_valid_merkle_branch(
        leaf=hash_tree_root(deposit.data),
        branch=deposit.proof,
        depth=DEPOSIT_CONTRACT_TREE_DEPTH + 1,  # Add 1 for the List length mix-in
        index=state.eth1_deposit_index,
        root=state.eth1_data.deposit_root,
    )

    # Deposits must be processed in order
    state.eth1_deposit_index += 1

    pubkey = deposit.data.pubkey
    amount = deposit.data.amount
    validator_pubkeys = [v.pubkey for v in state.validators]
    if pubkey not in validator_pubkeys:
        # Verify the deposit signature (proof of possession) which is not checked by the deposit contract
        deposit_message = DepositMessage(
            pubkey=deposit.data.pubkey,
            withdrawal_credentials=deposit.data.withdrawal_credentials,
            amount=deposit.data.amount,
        )
        domain = compute_domain(DOMAIN_DEPOSIT)  # Fork-agnostic domain since deposits are valid across forks
        signing_root = compute_signing_root(deposit_message, domain)
        if not bls.Verify(pubkey, signing_root, deposit.data.signature):
            return

        # Add validator and balance entries
        state.validators.append(get_validator_from_deposit(state, deposit))
        state.balances.append(amount)
    else:
        # Increase balance by deposit amount
        index = ValidatorIndex(validator_pubkeys.index(pubkey))
        increase_balance(state, index, amount)
```

##### Voluntary exits

```python
def process_voluntary_exit(state: BeaconState, signed_voluntary_exit: SignedVoluntaryExit) -> None:
    voluntary_exit = signed_voluntary_exit.message
    validator = state.validators[voluntary_exit.validator_index]
    # Verify the validator is active
    assert is_active_validator(validator, get_current_epoch(state))
    # Verify exit has not been initiated
    assert validator.exit_epoch == FAR_FUTURE_EPOCH
    # Exits must specify an epoch when they become valid; they are not valid before then
    assert get_current_epoch(state) >= voluntary_exit.epoch
    # Verify the validator has been active long enough
    assert get_current_epoch(state) >= validator.activation_epoch + SHARD_COMMITTEE_PERIOD
    # Verify signature
    domain = get_domain(state, DOMAIN_VOLUNTARY_EXIT, voluntary_exit.epoch)
    signing_root = compute_signing_root(voluntary_exit, domain)
    assert bls.Verify(validator.pubkey, signing_root, signed_voluntary_exit.signature)
    # Initiate exit
    initiate_validator_exit(state, voluntary_exit.validator_index)
```<|MERGE_RESOLUTION|>--- conflicted
+++ resolved
@@ -578,17 +578,7 @@
 
 #### `uint_to_bytes`
 
-<<<<<<< HEAD
 `def uint_to_bytes(n: uint) -> bytes` is a function for serializing the `uint` type object to bytes in ``ENDIANNESS``-endian. The expected length of the output is the byte-length of the `uint` type.
-=======
-```python
-def int_to_bytes(n: uint64, length: int) -> bytes:
-    """
-    Return the ``length``-byte serialization of ``n`` in ``ENDIANNESS``-endian.
-    """
-    return n.to_bytes(length, ENDIANNESS)
-```
->>>>>>> 6a7a47dd
 
 #### `bytes_to_uint64`
 
@@ -740,17 +730,12 @@
         pivot = bytes_to_uint64(hash(seed + uint_to_bytes(uint8(current_round)))[0:8]) % index_count
         flip = (pivot + index_count - index) % index_count
         position = max(index, flip)
-<<<<<<< HEAD
         source = hash(
             seed
             + uint_to_bytes(uint8(current_round))
             + uint_to_bytes(uint32(position // 256))
         )
-        byte = source[(position % 256) // 8]
-=======
-        source = hash(seed + int_to_bytes(current_round, length=1) + int_to_bytes(position // 256, length=4))
         byte = uint8(source[(position % 256) // 8])
->>>>>>> 6a7a47dd
         bit = (byte >> (position % 8)) % 2
         index = flip if bit else index
 
@@ -769,13 +754,8 @@
     i = uint64(0)
     total = uint64(len(indices))
     while True:
-<<<<<<< HEAD
-        candidate_index = indices[compute_shuffled_index(i % len(indices), len(indices), seed)]
+        candidate_index = indices[compute_shuffled_index(i % total, total, seed)]
         random_byte = hash(seed + uint_to_bytes(uint64(i // 32)))[i % 32]
-=======
-        candidate_index = indices[compute_shuffled_index(i % total, total, seed)]
-        random_byte = hash(seed + int_to_bytes(i // 32, length=8))[i % 32]
->>>>>>> 6a7a47dd
         effective_balance = state.validators[candidate_index].effective_balance
         if effective_balance * MAX_RANDOM_BYTE >= MAX_EFFECTIVE_BALANCE * random_byte:
             return candidate_index
