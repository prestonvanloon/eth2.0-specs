--- conflicted
+++ resolved
@@ -395,13 +395,9 @@
 - _[REJECT]_ The attestation's epoch matches its target -- i.e. `attestation.data.target.epoch ==
   compute_epoch_at_slot(attestation.data.slot)`
 - _[REJECT]_ The attestation is unaggregated --
-<<<<<<< HEAD
-  that is, it has exactly one participating validator (`len([bit in bit attestation.aggregation_bits if bit]) == 1`, i.e. exactly 1 bit is set).
+  that is, it has exactly one participating validator (`len([bit for bit in attestation.aggregation_bits if bit]) == 1`, i.e. exactly 1 bit is set).
 - _[REJECT]_ The number of aggregation bits matches the committee size -- i.e.
-  `len(attestation.aggregation_bits) == len(get_beacon_committee(state, data.slot, data.index))`
-=======
-  that is, it has exactly one participating validator (`len([bit for bit in attestation.aggregation_bits if bit]) == 1`, i.e. exactly 1 bit is set).
->>>>>>> 54f1abc9
+  `len(attestation.aggregation_bits) == len(get_beacon_committee(state, data.slot, data.index))`.
 - _[IGNORE]_ There has been no other valid attestation seen on an attestation subnet
   that has an identical `attestation.data.target.epoch` and participating validator index.
 - _[REJECT]_ The signature of `attestation` is valid.
@@ -414,7 +410,6 @@
 - _[REJECT]_ The current `finalized_checkpoint` is an ancestor of the `block` defined by `attestation.data.beacon_block_root` -- i.e.
   `get_ancestor(store, attestation.data.beacon_block_root, compute_start_slot_at_epoch(store.finalized_checkpoint.epoch))
   == store.finalized_checkpoint.root`
-
 
 
 
