--- conflicted
+++ resolved
@@ -436,11 +436,7 @@
     slots_since_epoch_start = slot % SLOTS_PER_EPOCH
     committees_since_epoch_start = get_committee_count_at_slot(state, slot) * slots_since_epoch_start
 
-<<<<<<< HEAD
-    return uint64((committees_since_epoch_start + attestation.data.index) % ATTESTATION_SUBNET_COUNT)
-=======
-    return (committees_since_epoch_start + committee_index) % ATTESTATION_SUBNET_COUNT
->>>>>>> 3d544d53
+    return uint64((committees_since_epoch_start + committee_index) % ATTESTATION_SUBNET_COUNT)
 ```
 
 ### Attestation aggregation
