--- conflicted
+++ resolved
@@ -96,19 +96,11 @@
 
 To submit a deposit:
 
-<<<<<<< HEAD
-* Pack the validator's [initialization parameters](#initialization) into `deposit_data`, a [`DepositData`](../core/0_beacon-chain.md#depositdata) SSZ object.
-* Let `amount` be the amount in Gwei to be deposited by the validator where `MIN_DEPOSIT_AMOUNT <= amount <= MAX_EFFECTIVE_BALANCE`.
-* Set `deposit_data.amount = amount`.
-* Let `signature` be the result of `bls_sign` of the `signing_root(deposit_data)` with `domain=compute_bls_domain(DOMAIN_DEPOSIT)`. (Deposits are valid regardless of fork version, `compute_bls_domain` will default to zeroes there).
-* Send a transaction on the Ethereum 1.0 chain to `DEPOSIT_CONTRACT_ADDRESS` executing `def deposit(pubkey: bytes[48], withdrawal_credentials: bytes[32], signature: bytes[96])` along with a deposit of `amount` Gwei.
-=======
 - Pack the validator's [initialization parameters](#initialization) into `deposit_data`, a [`DepositData`](../core/0_beacon-chain.md#depositdata) SSZ object.
 - Let `amount` be the amount in Gwei to be deposited by the validator where `MIN_DEPOSIT_AMOUNT <= amount <= MAX_EFFECTIVE_BALANCE`.
 - Set `deposit_data.amount = amount`.
-- Let `signature` be the result of `bls_sign` of the `signing_root(deposit_data)` with `domain=bls_domain(DOMAIN_DEPOSIT)`. (Deposits are valid regardless of fork version, `bls_domain` will default to zeroes there).
+- Let `signature` be the result of `bls_sign` of the `signing_root(deposit_data)` with `domain=compute_bls_domain(DOMAIN_DEPOSIT)`. (Deposits are valid regardless of fork version, `compute_bls_domain` will default to zeroes there).
 - Send a transaction on the Ethereum 1.0 chain to `DEPOSIT_CONTRACT_ADDRESS` executing `def deposit(pubkey: bytes[48], withdrawal_credentials: bytes[32], signature: bytes[96])` along with a deposit of `amount` Gwei.
->>>>>>> c4971e52
 
 *Note*: Deposits made for the same `pubkey` are treated as for the same validator. A singular `Validator` will be added to `state.validators` with each additional deposit amount added to the validator's balance. A validator can only be activated when total deposits for the validator pubkey meet or exceed `MAX_EFFECTIVE_BALANCE`.
 
@@ -316,14 +308,9 @@
 - Set `attestation_data.target_root = epoch_boundary_block_root` where `epoch_boundary_block_root` is the root of block at the most recent epoch boundary.
 
 *Note*: `epoch_boundary_block_root` can be looked up in the state using:
-<<<<<<< HEAD
-* Let `start_slot = compute_epoch_start_slot(get_current_epoch(head_state))`.
-* Let `epoch_boundary_block_root = signing_root(head_block) if start_slot == head_state.slot else get_block_root(state, start_slot)`.
-=======
-
-- Let `start_slot = epoch_start_slot(get_current_epoch(head_state))`.
+
+- Let `start_slot = compute_epoch_start_slot(get_current_epoch(head_state))`.
 - Let `epoch_boundary_block_root = signing_root(head_block) if start_slot == head_state.slot else get_block_root(state, start_slot)`.
->>>>>>> c4971e52
 
 ##### Crosslink vote
 
@@ -391,12 +378,8 @@
 *In Phase 0, as long as the validator does not sign two different beacon blocks for the same epoch, the validator is safe against proposer slashings.*
 
 Specifically, when signing a `BeaconBlock`, a validator should perform the following steps in the following order:
-<<<<<<< HEAD
+
 1. Save a record to hard disk that a beacon block has been signed for the `epoch=compute_slot_epoch(block.slot)`.
-=======
-
-1. Save a record to hard disk that a beacon block has been signed for the `epoch=slot_to_epoch(block.slot)`.
->>>>>>> c4971e52
 2. Generate and broadcast the block.
 
 If the software crashes at some point within this routine, then when the validator comes back online, the hard disk has the record of the *potentially* signed/broadcast block and can effectively avoid slashing.
@@ -406,12 +389,8 @@
 To avoid "attester slashings", a validator must not sign two conflicting [`AttestationData`](../core/0_beacon-chain.md#attestationdata) objects, i.e. two attestations that satisfy [`is_slashable_attestation_data`](../core/0_beacon-chain.md#is_slashable_attestation_data).
 
 Specifically, when signing an `Attestation`, a validator should perform the following steps in the following order:
-<<<<<<< HEAD
+
 1. Save a record to hard disk that an attestation has been signed for source (i.e. `attestation_data.source_epoch`) and target (i.e. `compute_slot_epoch(attestation_data.slot)`).
-=======
-
-1. Save a record to hard disk that an attestation has been signed for source (i.e. `attestation_data.source_epoch`) and target (i.e. `slot_to_epoch(attestation_data.slot)`).
->>>>>>> c4971e52
 2. Generate and broadcast attestation.
 
 If the software crashes at some point within this routine, then when the validator comes back online, the hard disk has the record of the *potentially* signed/broadcast attestation and can effectively avoid slashing.