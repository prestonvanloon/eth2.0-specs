--- conflicted
+++ resolved
@@ -140,13 +140,8 @@
 
 ```python
 {
-<<<<<<< HEAD
     # Fork version
-    'fork_version': 'int64',
-=======
-    # Chain version
-    'version': 'uint64',
->>>>>>> d0ff8cde
+    'fork_version': 'uint64',
     # Slot number
     'slot': 'uint64',
     # Shard number
@@ -714,13 +709,8 @@
 
 For each `SpecialRecord` `obj` in `active_state.pending_specials`:
 
-<<<<<<< HEAD
-* **[covers logouts]**: If `obj.kind == LOGOUT`, interpret `data[0]` as a validator index as an `int32` and `data[1]` as a signature. If `BLSVerify(pubkey=validators[data[0]].pubkey, msg=hash(LOGOUT_MESSAGE + bytes8(fork_version)), sig=data[1])`, where `fork_version = pre_fork_version if slot < fork_slot_number else post_fork_version`, and `validators[i].status == ACTIVE`, run `exit_validator(data[0], crystallized_state, penalize=False, current_slot=block.slot)`
-* **[covers `NO_DBL_VOTE`, `NO_SURROUND`, `NO_DBL_PROPOSE` slashing conditions]:** If `obj.kind == CASPER_SLASHING`, interpret `data[0]` as a list of concatenated `int32` values where each value represents an index into `validators`, `data[1]` as the data being signed and `data[2]` as an aggregate signature. Interpret `data[3:6]` similarly. Verify that both signatures are valid, that the two signatures are signing distinct data, and that they are either signing the same slot number, or that one surrounds the other (ie. `source1 < source2 < target2 < target1`). Let `indices` be the list of indices in both signatures; verify that its length is at least 1. For each validator index `v` in `indices`, if its `status` does not equal `PENALIZED`, then run `exit_validator(v, crystallized_state, penalize=True, current_slot=block.slot)`
-=======
-* **[covers logouts]**: If `obj.kind == LOGOUT`, interpret `data[0]` as a validator index as an `uint32` and `data[1]` as a signature. If `BLSVerify(pubkey=validators[data[0]].pubkey, msg=hash(LOGOUT_MESSAGE + bytes8(version)), sig=data[1])`, where `version = pre_fork_version if slot < fork_slot_number else post_fork_version`, and `validators[i].status == ACTIVE`, run `exit_validator(data[0], crystallized_state, penalize=False, current_slot=block.slot)`
+* **[covers logouts]**: If `obj.kind == LOGOUT`, interpret `data[0]` as a validator index as an `uint32` and `data[1]` as a signature. If `BLSVerify(pubkey=validators[data[0]].pubkey, msg=hash(LOGOUT_MESSAGE + bytes8(fork_version)), sig=data[1])`, where `fork_version = pre_fork_version if slot < fork_slot_number else post_fork_version`, and `validators[i].status == ACTIVE`, run `exit_validator(data[0], crystallized_state, penalize=False, current_slot=block.slot)`
 * **[covers `NO_DBL_VOTE`, `NO_SURROUND`, `NO_DBL_PROPOSE` slashing conditions]:** If `obj.kind == CASPER_SLASHING`, interpret `data[0]` as a list of concatenated `uint32` values where each value represents an index into `validators`, `data[1]` as the data being signed and `data[2]` as an aggregate signature. Interpret `data[3:6]` similarly. Verify that both signatures are valid, that the two signatures are signing distinct data, and that they are either signing the same slot number, or that one surrounds the other (ie. `source1 < source2 < target2 < target1`). Let `indices` be the list of indices in both signatures; verify that its length is at least 1. For each validator index `v` in `indices`, if its `status` does not equal `PENALIZED`, then run `exit_validator(v, crystallized_state, penalize=True, current_slot=block.slot)`
->>>>>>> d0ff8cde
 * **[covers RANDAO updates]**: If `obj.kind == RANDAO_REVEAL`, interpret `data[0]` as an integer and `data[1]` as a hash32. Set `validators[data[0]].randao_commitment = data[1]`.
 
 #### Finally...
