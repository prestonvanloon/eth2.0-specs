--- conflicted
+++ resolved
@@ -289,38 +289,26 @@
     return spec
 
 
-def build_phase1_spec(phase0_sourcefile: str,
-<<<<<<< HEAD
-                      phase1_phase1_shard_misc_source_file: str,
-=======
-                      fork_choice_sourcefile: str,
->>>>>>> 5d2f34f8
+def build_phase1_spec(phase0_beacon_sourcefile: str,
+                      phase0_fork_choice_sourcefile: str,
+                      merkle_proofs_sourcefile: str,
                       phase1_custody_sourcefile: str,
                       phase1_shard_sourcefile: str,
-                      merkle_proofs_sourcefile: str,
+                      phase1_beacon_misc_sourcefile: str,
                       outfile: str=None) -> Optional[str]:
-<<<<<<< HEAD
-    phase0_spec = get_spec(phase0_sourcefile)
-    phase1_custody = get_spec(phase1_custody_sourcefile)
-    phase1_shard_data = get_spec(phase1_shard_sourcefile)
-    phase1_shard_misc = get_spec(phase1_phase1_shard_misc_source_file)
-    fork_choice_spec = get_spec(fork_choice_sourcefile)
-    spec_objects = phase0_spec
-    for value in [phase1_custody, phase1_shard_data, phase1_shard_misc, fork_choice_spec]:
-=======
     all_sourcefiles = (
-        phase0_sourcefile,
-        fork_choice_sourcefile,
+        phase0_beacon_sourcefile,
+        phase0_fork_choice_sourcefile,
+        merkle_proofs_sourcefile,
         phase1_custody_sourcefile,
         phase1_shard_sourcefile,
-        merkle_proofs_sourcefile,
+        phase1_beacon_misc_sourcefile,
     )
     all_spescs = [get_spec(spec) for spec in all_sourcefiles]
     for spec in all_spescs:
         remove_for_phase1(spec[0])
     spec_objects = all_spescs[0]
     for value in all_spescs[1:]:
->>>>>>> 5d2f34f8
         spec_objects = combine_spec_objects(spec_objects, value)
     spec = objects_to_spec(*spec_objects, PHASE1_IMPORTS)
     if outfile is not None:
@@ -333,19 +321,6 @@
     description = '''
 Build the specs from the md docs.
 If building phase 0:
-<<<<<<< HEAD
-    1st argument is input 0_beacon-chain.md
-    2nd argument is input 0_fork-choice.md
-    3rd argument is input 0_beacon-chain-validator.md
-    4th argument is output spec.py
-
-If building phase 1:
-    1st argument is input 0_beacon-chain.md
-    2nd argument is input 1_custody-game.md
-    3rd argument is input 1_shard-data-chains.md
-    4th argument is input 1_shard-chain-misc.md
-    5th argument is input 0_fork-choice.md
-=======
     1st argument is input /core/0_beacon-chain.md
     2nd argument is input /core/0_fork-choice.md
     3rd argument is input /core/0_beacon-chain-validator.md
@@ -354,11 +329,11 @@
 If building phase 1:
     1st argument is input /core/0_beacon-chain.md
     2nd argument is input /core/0_fork-choice.md
-    3rd argument is input /core/1_custody-game.md
-    4th argument is input /core/1_shard-data-chains.md
-    5th argument is input /light_client/merkle_proofs.md
->>>>>>> 5d2f34f8
-    6th argument is output spec.py
+    3rd argument is input /light_client/merkle_proofs.md
+    4th argument is input /core/1_custody-game.md
+    5th argument is input /core/1_shard-data-chains.md
+    6th argument is input /core/1_beacon-chain-misc.md
+    7th argument is output spec.py
 '''
     parser = ArgumentParser(description=description)
     parser.add_argument("-p", "--phase", dest="phase", type=int, default=0, help="Build for phase #")
@@ -371,20 +346,15 @@
         else:
             print(" Phase 0 requires spec, forkchoice, and v-guide inputs as well as an output file.")
     elif args.phase == 1:
-        if len(args.files) == 6:
+        if len(args.files) == 7:
             build_phase1_spec(*args.files)
         else:
-<<<<<<< HEAD
-            print(" Phase 1 requires 6 input files as well as an output file: "
-                  + "(0_fork-choice.md, 0_beacon-chain.md and 1_custody-game.md, 1_shard-data-chains.md, 1_shard-chain-misc.md output.py)")
-=======
             print(
                 " Phase 1 requires input files as well as an output file:\n"
                 "\t core/phase_0: (0_beacon-chain.md, 0_fork-choice.md)\n"
-                "\t core/phase_1: (1_custody-game.md, 1_shard-data-chains.md)\n"
                 "\t light_client: (merkle_proofs.md)\n"
+                "\t core/phase_1: (1_custody-game.md, 1_shard-data-chains.md, 1_beacon-chain-misc.md)\n"
                 "\t and output.py"
             )
->>>>>>> 5d2f34f8
     else:
         print("Invalid phase: {0}".format(args.phase))